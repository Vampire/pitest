--- conflicted
+++ resolved
@@ -7,562 +7,7 @@
 /**
  * Goal which runs a coverage mutation report
  */
-<<<<<<< HEAD
 @Mojo(name = "mutationCoverage", defaultPhase = LifecyclePhase.VERIFY, requiresDependencyResolution = ResolutionScope.TEST)
-=======
-public class PitMojo extends AbstractMojo {
-
-  protected final Predicate<Artifact> filter;
-
-  protected final PluginServices      plugins;
-
-  // Concrete List types declared for all fields to work around maven 2 bug
-
-  /**
-   * Classes to include in mutation test
-   *
-   * @parameter expression="${targetClasses}"
-   *
-   */
-  protected ArrayList<String>         targetClasses;
-
-  /**
-   * Tests to run
-   *
-   * @parameter expression="${targetTests}"
-   *
-   */
-  protected ArrayList<String>         targetTests;
-
-  /**
-   * Methods not to mutate
-   *
-   * @parameter expression="${excludedMethods}"
-   *
-   */
-  private ArrayList<String>           excludedMethods;
-
-  /**
-   * Classes not to mutate or run tests from
-   *
-   * @parameter expression="${excludedClasses}"
-   *
-   */
-  private ArrayList<String>           excludedClasses;
-
-  /**
-   *
-   * @parameter expression="${avoidCallsTo}"
-   *
-   */
-  private ArrayList<String>           avoidCallsTo;
-
-  /**
-   * Base directory where all reports are written to.
-   *
-   * @parameter default-value="${project.build.directory}/pit-reports"
-   *            expression="${reportsDirectory}"
-   */
-  private File                        reportsDirectory;
-
-  /**
-   * File to write history information to for incremental analysis
-   *
-   * @parameter expression="${historyOutputFile}"
-   */
-  private File                        historyOutputFile;
-
-  /**
-   * File to read history from for incremental analysis (can be same as output
-   * file)
-   *
-   * @parameter expression="${historyInputFile}"
-   */
-  private File                        historyInputFile;
-  
-  /**
-   * Convenience flag to read and write history to a local temp file.
-   * 
-   * Setting this flag is the equivalent to calling maven with -DhistoryInputFile=file -DhistoryOutputFile=file
-   * 
-   * Where file is a file named [groupid][artifactid][version]_pitest_history.bin in the temp directory
-   * 
-   * @parameter default-value="false" expression="${withHistory}"
-   */
-  private boolean                     withHistory;
-
-  /**
-   * Maximum distance to look from test to class. Relevant when mutating static
-   * initializers
-   *
-   * @parameter default-value="-1" expression="${maxDependencyDistance}"
-   */
-  private int                         maxDependencyDistance;
-
-  /**
-   * Number of threads to use
-   *
-   * @parameter default-value="1" expression="${threads}"
-   */
-  private int                         threads;
-
-  /**
-   * Mutate static initializers
-   *
-   * @parameter default-value="false" expression="${mutateStaticInitializers}"
-   */
-  private boolean                     mutateStaticInitializers;
-
-  /**
-   * Detect inlined code
-   *
-   * @parameter default-value="true" expression="${detectInlinedCode}"
-   */
-  private boolean                     detectInlinedCode;
-
-  /**
-   * Mutation operators to apply
-   *
-   * @parameter expression="${mutators}"
-   */
-  private ArrayList<String>           mutators;
-
-  /**
-   * Weighting to allow for timeouts
-   *
-   * @parameter default-value="1.25" expression="${timeoutFactor}"
-   */
-  private float                       timeoutFactor;
-
-  /**
-   * Constant factor to allow for timeouts
-   *
-   * @parameter default-value="3000" expression="${timeoutConstant}"
-   */
-  private long                        timeoutConstant;
-
-  /**
-   * Maximum number of mutations to allow per class
-   *
-   * @parameter default-value="-1" expression="${maxMutationsPerClass}"
-   */
-  private int                         maxMutationsPerClass;
-
-  /**
-   * Arguments to pass to child processes
-   *
-   * @parameter
-   */
-  private ArrayList<String>           jvmArgs;
-
-  /**
-   * Formats to output during analysis phase
-   *
-   * @parameter expression="${outputFormats}"
-   */
-  private ArrayList<String>           outputFormats;
-
-  /**
-   * Output verbose logging
-   *
-   * @parameter default-value="false" expression="${verbose}"
-   */
-  private boolean                     verbose;
-
-  /**
-   * Throw error if no mutations found
-   *
-   * @parameter default-value="true" expression="${failWhenNoMutations}"
-   */
-  private boolean                     failWhenNoMutations;
-
-  /**
-   * Create timestamped subdirectory for report
-   *
-   * @parameter default-value="true" expression="${timestampedReports}"
-   */
-  private boolean                     timestampedReports;
-
-  /**
-   * TestNG Groups/JUnit Categories to exclude
-   *
-   * @parameter expression="${excludedGroups}"
-   */
-  private ArrayList<String>           excludedGroups;
-
-  /**
-   * TestNG Groups/JUnit Categories to include
-   *
-   * @parameter expression="${includedGroups}"
-   */
-  private ArrayList<String>           includedGroups;
-
-  /**
-   * Maximum number of mutations to include in a single analysis unit.
-   *
-   * @parameter expression="${mutationUnitSize}"
-   */
-  private int                         mutationUnitSize;
-
-  /**
-   * Export line coverage data
-   *
-   * @parameter default-value="false" expression="${exportLineCoverage}"
-   */
-  private boolean                     exportLineCoverage;
-
-  /**
-   * Mutation score threshold at which to fail build
-   *
-   * @parameter default-value="0" expression="${mutationThreshold}"
-   */
-  private int                         mutationThreshold;
-
-  /**
-   * Line coverage threshold at which to fail build
-   *
-   * @parameter default-value="0" expression="${coverageThreshold}"
-   */
-  private int                         coverageThreshold;
-
-  /**
-   * Path to java executable to use when running tests. Will default to
-   * executable in JAVA_HOME if none set.
-   *
-   * @parameter
-   */
-  private String                      jvm;
-
-  /**
-   * Engine to use when generating mutations.
-   *
-   * @parameter default-value="gregor" expression="${mutationEngine}"
-   */
-  private String                      mutationEngine;
-
-  /**
-   * List of additional classpath entries to use when looking for tests and
-   * mutable code. These will be used in addition to the classpath with which
-   * PIT is launched.
-   *
-   * @parameter expression="${additionalClasspathElements}"
-   */
-  private ArrayList<String>           additionalClasspathElements;
-
-  /**
-   * List of classpath entries, formatted as "groupId:artifactId", which should
-   * not be included in the classpath when running mutation tests. Modelled
-   * after the corresponding Surefire/Failsafe property.
-   *
-   * @parameter expression="${classpathDependencyExcludes}"
-   */
-  private ArrayList<String>           classpathDependencyExcludes;
-
-  /**
-   * When set indicates that analysis of this project should be skipped
-   *
-   * @parameter default-value="false"
-   */
-  private boolean                     skip;
-
-  /**
-   * When set will try and create settings based on surefire configuration. This
-   * may not give the desired result in some circumstances
-   *
-   * @parameter default-value="true"
-   */
-  private boolean                     parseSurefireConfig;
-
-  /**
-   * honours common skipTests flag in a maven run
-   *
-   * @parameter default-value="false"
-   */
-  private boolean                     skipTests;
-
-  /**
-   * Use slf4j for logging
-   *
-   * @parameter default-value="false" expression="${useSlf4j}"
-   */
-  private boolean                     useSlf4j;
-
-  /**
-   * Configuration properties.
-   *
-   * Value pairs may be used by pitest plugins.
-   *
-   * @parameter
-   */
-  private Map<String, String> pluginConfiguration;
-
-  /**
-   * environment configuration
-   *
-   * Value pairs may be used by pitest plugins.
-   *
-   * @parameter
-   */
-  private Map<String, String> environmentVariables = new HashMap<String, String>();
-
-
-  /**
-   * <i>Internal</i>: Project to interact with.
-   *
-   * @parameter expression="${project}"
-   * @required
-   * @readonly
-   */
-  protected MavenProject              project;
-
-  /**
-   * <i>Internal</i>: Map of plugin artifacts.
-   *
-   * @parameter expression="${plugin.artifactMap}"
-   * @required
-   * @readonly
-   */
-  private Map<String, Artifact>       pluginArtifactMap;
-
-  protected final GoalStrategy        goalStrategy;
-
-  public PitMojo() {
-    this(new RunPitStrategy(), new DependencyFilter(new PluginServices(
-        PitMojo.class.getClassLoader())), new PluginServices(
-            PitMojo.class.getClassLoader()));
-  }
-
-  public PitMojo(final GoalStrategy strategy, final Predicate<Artifact> filter,
-      final PluginServices plugins) {
-    this.goalStrategy = strategy;
-    this.filter = filter;
-    this.plugins = plugins;
-  }
-
-  @Override
-  public final void execute() throws MojoExecutionException,
-  MojoFailureException {
-
-    switchLogging();
-
-    if (shouldRun()) {
-
-      for (final ToolClasspathPlugin each : this.plugins
-          .findToolClasspathPlugins()) {
-        this.getLog().info("Found plugin : " + each.description());
-      }
-
-      for (final ClientClasspathPlugin each : this.plugins
-          .findClientClasspathPlugins()) {
-        this.getLog().info(
-            "Found shared classpath plugin : " + each.description());
-      }
-
-      final Option<CombinedStatistics> result = analyse();
-      if (result.hasSome()) {
-        throwErrorIfScoreBelowThreshold(result.value().getMutationStatistics());
-        throwErrorIfCoverageBelowThreshold(result.value().getCoverageSummary());
-      }
-
-    } else {
-      this.getLog().info("Skipping project");
-    }
-  }
-
-  private void switchLogging() {
-    if (this.useSlf4j) {
-      SLF4JBridgeHandler.removeHandlersForRootLogger();
-      SLF4JBridgeHandler.install();
-      Logger.getLogger("PIT").addHandler(new SLF4JBridgeHandler());
-      SysOutOverSLF4J.sendSystemOutAndErrToSLF4J();
-    }
-  }
-
-  private void throwErrorIfCoverageBelowThreshold(
-      final CoverageSummary coverageSummary) throws MojoFailureException {
-    if ((this.coverageThreshold != 0)
-        && (coverageSummary.getCoverage() < this.coverageThreshold)) {
-      throw new MojoFailureException("Line coverage of "
-          + coverageSummary.getCoverage() + "("
-          + coverageSummary.getNumberOfCoveredLines() + "/"
-          + coverageSummary.getNumberOfLines() + ") is below threshold of "
-          + this.coverageThreshold);
-    }
-  }
-
-  private void throwErrorIfScoreBelowThreshold(final MutationStatistics result)
-      throws MojoFailureException {
-    if ((this.mutationThreshold != 0)
-        && (result.getPercentageDetected() < this.mutationThreshold)) {
-      throw new MojoFailureException("Mutation score of "
-          + result.getPercentageDetected() + " is below threshold of "
-          + this.mutationThreshold);
-    }
-  }
-
-  protected Option<CombinedStatistics> analyse() throws MojoExecutionException {
-    final ReportOptions data = new MojoToReportOptionsConverter(this,
-        new SurefireConfigConverter(), this.filter).convert();
-    return Option.some(this.goalStrategy.execute(detectBaseDir(), data,
-        this.plugins,this.environmentVariables));
-  }
-
-  protected File detectBaseDir() {
-    // execution project doesn't seem to always be available.
-    // possibily a maven 2 vs maven 3 issue?
-    final MavenProject executionProject = this.project.getExecutionProject();
-    if (executionProject == null) {
-      return null;
-    }
-    return executionProject.getBasedir();
-  }
-
-  public List<String> getTargetClasses() {
-    return this.targetClasses;
-  }
-
-  public List<String> getTargetTests() {
-    return this.targetTests;
-  }
-
-  public List<String> getExcludedMethods() {
-    return this.excludedMethods;
-  }
-
-  public List<String> getExcludedClasses() {
-    return this.excludedClasses;
-  }
-
-  public List<String> getAvoidCallsTo() {
-    return this.avoidCallsTo;
-  }
-
-  public File getReportsDirectory() {
-    return this.reportsDirectory;
-  }
-
-  public int getMaxDependencyDistance() {
-    return this.maxDependencyDistance;
-  }
-
-  public int getThreads() {
-    return this.threads;
-  }
-
-  public boolean isMutateStaticInitializers() {
-    return this.mutateStaticInitializers;
-  }
-
-  public List<String> getMutators() {
-    return this.mutators;
-  }
-
-  public float getTimeoutFactor() {
-    return this.timeoutFactor;
-  }
-
-  public long getTimeoutConstant() {
-    return this.timeoutConstant;
-  }
-
-  public int getMaxMutationsPerClass() {
-    return this.maxMutationsPerClass;
-  }
-
-  public List<String> getJvmArgs() {
-    return this.jvmArgs;
-  }
-
-  public List<String> getOutputFormats() {
-    return this.outputFormats;
-  }
-
-  public boolean isVerbose() {
-    return this.verbose;
-  }
-
-  public MavenProject getProject() {
-    return this.project;
-  }
-
-  public Map<String, Artifact> getPluginArtifactMap() {
-    return this.pluginArtifactMap;
-  }
-
-  public boolean isFailWhenNoMutations() {
-    return this.failWhenNoMutations;
-  }
-
-  public List<String> getExcludedGroups() {
-    return this.excludedGroups;
-  }
-
-  public List<String> getIncludedGroups() {
-    return this.includedGroups;
-  }
-
-  public int getMutationUnitSize() {
-    return this.mutationUnitSize;
-  }
-
-  public boolean isTimestampedReports() {
-    return this.timestampedReports;
-  }
-
-  public boolean isDetectInlinedCode() {
-    return this.detectInlinedCode;
-  }
-
-  public void setTimestampedReports(final boolean timestampedReports) {
-    this.timestampedReports = timestampedReports;
-  }
-
-  public File getHistoryOutputFile() {
-    return this.historyOutputFile;
-  }
-
-  public File getHistoryInputFile() {
-    return this.historyInputFile;
-  }
-
-  public boolean useHistory() {
-    return this.withHistory;
-  }
-  
-  public boolean isExportLineCoverage() {
-    return this.exportLineCoverage;
-  }
-
-  protected boolean shouldRun() {
-    return !this.skip && !this.skipTests
-        && !this.project.getPackaging().equalsIgnoreCase("pom");
-  }
-
-  public String getMutationEngine() {
-    return this.mutationEngine;
-  }
-
-  public String getJavaExecutable() {
-    return this.jvm;
-  }
-
-  public void setJavaExecutable(final String javaExecutable) {
-    this.jvm = javaExecutable;
-  }
-
-  public List<String> getAdditionalClasspathElements() {
-    return this.additionalClasspathElements;
-  }
-
-  public List<String> getClasspathDependencyExcludes() {
-    return this.classpathDependencyExcludes;
-  }
-
-  public boolean isParseSurefireConfig() {
-    return this.parseSurefireConfig;
-  }
->>>>>>> 4dc0ad4a
-
 public class PitMojo extends AbstractPitMojo {
 
 }