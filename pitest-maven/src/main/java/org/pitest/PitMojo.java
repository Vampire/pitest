--- conflicted
+++ resolved
@@ -105,11 +105,7 @@
    * Maximum distance to look from test to class. Relevant when mutating static
    * initializers
    * 
-<<<<<<< HEAD
-   * @parameter
-=======
    * @parameter default-value="-1"
->>>>>>> 09a355ff
    */
   private int                   maxDependencyDistance;
 
