package org.pitest;

import java.io.File;
import java.util.ArrayList;
import java.util.Collection;
import java.util.Collections;
import java.util.HashSet;
import java.util.List;
import java.util.Map;
import java.util.Set;

import org.apache.maven.artifact.Artifact;
import org.apache.maven.artifact.DependencyResolutionRequiredException;
import org.apache.maven.artifact.factory.ArtifactFactory;
import org.apache.maven.artifact.repository.ArtifactRepository;
import org.apache.maven.plugin.AbstractMojo;
import org.apache.maven.plugin.MojoExecutionException;
import org.apache.maven.project.MavenProject;
import org.pitest.functional.F;
import org.pitest.functional.FCollection;
import org.pitest.functional.predicate.Predicate;
import org.pitest.internal.ClassPath;
import org.pitest.internal.IsolationUtils;
import org.pitest.internal.classloader.DefaultPITClassloader;
import org.pitest.mutationtest.DefaultMutationConfigFactory;
import org.pitest.mutationtest.HtmlReportFactory;
import org.pitest.mutationtest.MutationCoverageReport;
import org.pitest.mutationtest.Mutator;
import org.pitest.mutationtest.ReportOptions;
<<<<<<< HEAD
import org.pitest.mutationtest.TestCentricReport;
import org.pitest.mutationtest.engine.gregor.MethodMutatorFactory;
import org.pitest.mutationtest.instrument.KnownLocationJavaAgentJarFinder;
=======
import org.pitest.mutationtest.engine.gregor.MethodMutatorFactory;
import org.pitest.mutationtest.instrument.JarCreatingJarFinder;
import org.pitest.mutationtest.instrument.KnownLocationJavaAgentFinder;
import org.pitest.mutationtest.report.DatedDirectoryResultOutputStrategy;
import org.pitest.mutationtest.report.ResultOutputStrategy;
>>>>>>> 5db899b6
import org.pitest.util.Glob;
import org.pitest.util.JavaAgent;

/**
 * Goal which runs a coverage mutation report
 * 
 * @goal mutationCoverage
 * 
 * @requiresDependencyResolution test
 * 
 * @phase integration-test
 */
public class PitMojo extends AbstractMojo {

  /**
   * Classes to include in mutation test
   * 
   * @parameter
   * 
   */
  private List<String>          targetClasses;

  /**
   * Tests to run
   * 
   * @parameter
   * 
   */
  private List<String>          targetTests;

  /**
   * Methods not to mutate
   * 
   * @parameter
   * 
   */
  private List<String>          excludedMethods;


  /**
   * Classes not to mutate or run tests from
   * 
   * @parameter
   * 
   */
  private List<String>          excludedClasses;

  /**
   * 
   * @parameter
   * 
   */
  private List<String>          avoidCallsTo;

  /**
   * Classes in scope for dependency and coverage analysis
   * 
   * @parameter
   * 
   */
  private List<String>          inScopeClasses;

  /**
   * Base directory where all reports are written to.
   * 
   * @parameter default-value="${project.build.directory}/pit-reports"
   */
  private File                  reportsDirectory;

  /**
   * Maximum distance to look from test to class. Relevant when mutating static
   * initializers
   * 
   * @parameter default-value="-1"
   */
  private int                   maxDependencyDistance;

  /**
   * Number of threads to use
   * 
   * @parameter default-value="1"
   */
  private int                   threads;

  /**
   * Mutate static initializers
   * 
   * @parameter default-value="false"
   */
  private boolean               mutateStaticInitializers;

  /**
   * Mutate classes within jar files and other archives
   * 
   * @parameter default-value="false"
   */
  private boolean               includeJarFiles;

  /**
   * Maximum distance to look from test to class
   * 
   * @parameter
   */
  private List<String>          mutators;

  /**
<<<<<<< HEAD
   * Run in test centric mode
   * 
   * @parameter default-value="false"
   */
  private boolean               testCentric;
=======
   * Weighting to allow for timeouts
   * 
   * @parameter default-value="1.25"
   */
  private float                 timeoutFactor;

  /**
   * Constant factor to allow for timeouts
   * 
   * @parameter default-value="3000"
   */
  private long                  timeoutConstant;

  /**
   * Maximum number of mutations to allow per class
   * 
   * @parameter default-value="-1"
   */
  private int                   maxMutationsPerClass;


  /**
   * Arguments to pass to child processes
   * 
   * @parameter
   */
  private List<String>                jvmArgs;

  /**
   * Output verbose logging
   * 
   * @parameter default-value="false"
   */
  private boolean               verbose;
>>>>>>> 5db899b6

  /**
   * <i>Internal</i>: Project to interact with.
   * 
   * @parameter expression="${project}"
   * @required
   * @readonly
   */
  private MavenProject          project;

  /**
   * <i>Internal</i>: Map of plugin artifacts.
   * 
   * @parameter expression="${plugin.artifactMap}"
   * @required
   * @readonly
   */
  private Map<String, Artifact> pluginArtifactMap;

  /**
   * Location of the local repository.
   * 
   * @parameter expression="${localRepository}"
   * @readonly
   * @required
   */
  protected ArtifactRepository  localRepository;

  /**
   * Used to look up Artifacts in the remote repository.
   * 
   * @parameter expression=
   *            "${component.org.apache.maven.artifact.factory.ArtifactFactory}"
   * @required
   * @readonly
   */
  protected ArtifactFactory     factory;

  @SuppressWarnings("unchecked")
  public void execute() throws MojoExecutionException {

    final Set<String> classPath = new HashSet<String>();

    try {
      classPath.addAll(this.project.getTestClasspathElements());
      classPath.addAll(this.project.getCompileClasspathElements());
      classPath.addAll(this.project.getRuntimeClasspathElements());
      classPath.addAll(this.project.getSystemClasspathElements());

    } catch (final DependencyResolutionRequiredException e1) {
      getLog().info(e1);
      e1.printStackTrace();
    }

    addOwnDependenciesToClassPath(classPath);

    final ReportOptions data = parseReportOptions(classPath);
    System.out.println("Running report with " + data);
    final ClassPath cp = data.getClassPath(true).getOrElse(new ClassPath());

    // workaround for apparent java 1.5 JVM bug . . . might not play nicely
    // with distributed testing
    final JavaAgent jac = new JarCreatingJarFinder(cp);
    KnownLocationJavaAgentFinder ja = new KnownLocationJavaAgentFinder(jac.getJarLocation().value());

    final ResultOutputStrategy reportOutput = new DatedDirectoryResultOutputStrategy(data.getReportDir());
    final MutationCoverageReport report = new MutationCoverageReport(data, ja,
        new HtmlReportFactory(reportOutput), true);

<<<<<<< HEAD
    addOwnDependenciesToClassPath(classPath);

=======
    // Create new classloader under boot
    final ClassLoader loader = new DefaultPITClassloader(cp,
        IsolationUtils.bootClassLoader());
    final ClassLoader original = IsolationUtils.getContextClassLoader();

    try {
      IsolationUtils.setContextClassLoader(loader);

      final Runnable run = (Runnable) IsolationUtils.cloneForLoader(report,
          loader);

      run.run();

    } catch (final Exception e) {
      throw new MojoExecutionException("fail", e);
    } finally {
      IsolationUtils.setContextClassLoader(original);
      jac.close();
      ja.close();

    }
  }

  @SuppressWarnings("unchecked")
  private ReportOptions parseReportOptions(final Set<String> classPath) {
>>>>>>> 5db899b6
    final ReportOptions data = new ReportOptions();
    data.setClassPathElements(classPath);
    data.setDependencyAnalysisMaxDistance(this.maxDependencyDistance);
    data.setIncludeJarFiles(this.includeJarFiles);

    data.setTargetClasses(determineTargetClasses());
    data.setTargetTests(determineTargetTests());
    data.setClassesInScope(determineClassesInScope());
    data.setMutateStaticInitializers(this.mutateStaticInitializers);
<<<<<<< HEAD
    data.setNumberOfThreads(this.threads);
=======
    data.setExcludedMethods(globStringsToPredicates(this.excludedMethods));
    data.setExcludedClasses(globStringsToPredicates(this.excludedClasses));
    data.setNumberOfThreads(this.threads);
    data.setMaxMutationsPerClass(this.maxMutationsPerClass);
>>>>>>> 5db899b6

    data.setReportDir(this.reportsDirectory.getAbsolutePath());
    data.setVerbose(this.verbose);
    if ( this.jvmArgs != null ) {
      data.addChildJVMArgs(this.jvmArgs);
    }

    data.setMutators(determineMutators());
<<<<<<< HEAD
    data.setIsTestCentric(this.testCentric);
=======
    data.setTimeoutConstant(this.timeoutConstant);
    data.setTimeoutFactor(this.timeoutFactor);
    if (this.avoidCallsTo != null) {
      data.setLoggingClasses(this.avoidCallsTo);
    }
>>>>>>> 5db899b6

    final List<String> sourceRoots = new ArrayList<String>();
    sourceRoots.addAll(this.project.getCompileSourceRoots());
    sourceRoots.addAll(this.project.getTestCompileSourceRoots());

    data.setSourceDirs(stringsTofiles(sourceRoots));
    return data;
  }

<<<<<<< HEAD
    System.out.println("Running report with " + data);

    final MutationCoverageReport report = pickReportType(data, pitVersionInfo);

    // FIXME will we get a clash between junit & possibly PIT jars by using the
    // plugin loader?
    final ClassLoader loader = new DefaultPITClassloader(data
        .getClassPath(true).getOrElse(new ClassPath()),
        IsolationUtils.getContextClassLoader());
    final ClassLoader original = IsolationUtils.getContextClassLoader();

    try {
      IsolationUtils.setContextClassLoader(loader);

      final Runnable run = (Runnable) IsolationUtils.cloneForLoader(report,
          loader);
=======
  private Collection<Predicate<String>> globStringsToPredicates(
      final List<String> excludedMethods) {
    return FCollection.map(excludedMethods, Glob.toGlobPredicate());
  }
>>>>>>> 5db899b6

  private Collection<Predicate<String>> determineTargetTests() {
    return FCollection.map(this.targetTests, Glob.toGlobPredicate());
  }

  private void addOwnDependenciesToClassPath(final Set<String> classPath) {
    for (final Artifact dependency : filteredDependencies()) {
      classPath.add(dependency.getFile().getAbsolutePath());
    }
  }

<<<<<<< HEAD
  private void addOwnDependenciesToClassPath(final Set<String> classPath) {
    for (Artifact dependency : this.pluginArtifactMap.values()) {
      classPath.add(dependency.getFile().getAbsolutePath());
    }
  }

  private MutationCoverageReport pickReportType(ReportOptions data,
      Artifact pitVersionInfo) {
    if (!this.testCentric) {
      return new CodeCentricReport(data, new KnownLocationJavaAgentJarFinder(
          pitVersionInfo.getFile().getAbsolutePath()), new HtmlReportFactory(),
          true);
    } else {
      return new TestCentricReport(data, new KnownLocationJavaAgentJarFinder(
          pitVersionInfo.getFile().getAbsolutePath()), new HtmlReportFactory(),
          true);
    }
=======
  private Collection<Artifact> filteredDependencies() {
    final DependencyFilter filter = new DependencyFilter("org.pitest");
    return FCollection.filter(this.pluginArtifactMap.values(), filter);
>>>>>>> 5db899b6
  }

  private Collection<MethodMutatorFactory> determineMutators() {
    if (this.mutators != null) {
      return FCollection.map(this.mutators, stringToMutator());
    } else {
      return DefaultMutationConfigFactory.DEFAULT_MUTATORS;
    }
  }

  private F<String, MethodMutatorFactory> stringToMutator() {
    return new F<String, MethodMutatorFactory>() {
      public Mutator apply(final String a) {
        return Mutator.valueOf(a);
      }

    };
  }

  private Collection<Predicate<String>> determineClassesInScope() {
    return returnOrDefaultToClassesLikeGroupName(this.inScopeClasses);
  }

  private Collection<Predicate<String>> determineTargetClasses() {
    return returnOrDefaultToClassesLikeGroupName(this.targetClasses);
  }

  private Collection<Predicate<String>> returnOrDefaultToClassesLikeGroupName(
      final Collection<String> filters) {
    if (filters == null) {
      return Collections.<Predicate<String>> singleton(new Glob(this.project
          .getGroupId() + "*"));
    } else {
      return FCollection.map(filters, Glob.toGlobPredicate());
    }
  }

  private Collection<File> stringsTofiles(final List<String> sourceRoots) {
    return FCollection.map(sourceRoots, stringToFile());
  }

  private F<String, File> stringToFile() {
    return new F<String, File>() {
      public File apply(final String a) {
        return new File(a);
      }

    };
  }
}<|MERGE_RESOLUTION|>--- conflicted
+++ resolved
@@ -27,17 +27,11 @@
 import org.pitest.mutationtest.MutationCoverageReport;
 import org.pitest.mutationtest.Mutator;
 import org.pitest.mutationtest.ReportOptions;
-<<<<<<< HEAD
-import org.pitest.mutationtest.TestCentricReport;
-import org.pitest.mutationtest.engine.gregor.MethodMutatorFactory;
-import org.pitest.mutationtest.instrument.KnownLocationJavaAgentJarFinder;
-=======
 import org.pitest.mutationtest.engine.gregor.MethodMutatorFactory;
 import org.pitest.mutationtest.instrument.JarCreatingJarFinder;
 import org.pitest.mutationtest.instrument.KnownLocationJavaAgentFinder;
 import org.pitest.mutationtest.report.DatedDirectoryResultOutputStrategy;
 import org.pitest.mutationtest.report.ResultOutputStrategy;
->>>>>>> 5db899b6
 import org.pitest.util.Glob;
 import org.pitest.util.JavaAgent;
 
@@ -144,48 +138,40 @@
   private List<String>          mutators;
 
   /**
-<<<<<<< HEAD
-   * Run in test centric mode
+   * Weighting to allow for timeouts
+   * 
+   * @parameter default-value="1.25"
+   */
+  private float                 timeoutFactor;
+
+  /**
+   * Constant factor to allow for timeouts
+   * 
+   * @parameter default-value="3000"
+   */
+  private long                  timeoutConstant;
+
+  /**
+   * Maximum number of mutations to allow per class
+   * 
+   * @parameter default-value="-1"
+   */
+  private int                   maxMutationsPerClass;
+
+
+  /**
+   * Arguments to pass to child processes
+   * 
+   * @parameter
+   */
+  private List<String>                jvmArgs;
+
+  /**
+   * Output verbose logging
    * 
    * @parameter default-value="false"
    */
-  private boolean               testCentric;
-=======
-   * Weighting to allow for timeouts
-   * 
-   * @parameter default-value="1.25"
-   */
-  private float                 timeoutFactor;
-
-  /**
-   * Constant factor to allow for timeouts
-   * 
-   * @parameter default-value="3000"
-   */
-  private long                  timeoutConstant;
-
-  /**
-   * Maximum number of mutations to allow per class
-   * 
-   * @parameter default-value="-1"
-   */
-  private int                   maxMutationsPerClass;
-
-
-  /**
-   * Arguments to pass to child processes
-   * 
-   * @parameter
-   */
-  private List<String>                jvmArgs;
-
-  /**
-   * Output verbose logging
-   * 
-   * @parameter default-value="false"
-   */
   private boolean               verbose;
->>>>>>> 5db899b6
 
   /**
    * <i>Internal</i>: Project to interact with.
@@ -255,10 +241,6 @@
     final MutationCoverageReport report = new MutationCoverageReport(data, ja,
         new HtmlReportFactory(reportOutput), true);
 
-<<<<<<< HEAD
-    addOwnDependenciesToClassPath(classPath);
-
-=======
     // Create new classloader under boot
     final ClassLoader loader = new DefaultPITClassloader(cp,
         IsolationUtils.bootClassLoader());
@@ -284,7 +266,6 @@
 
   @SuppressWarnings("unchecked")
   private ReportOptions parseReportOptions(final Set<String> classPath) {
->>>>>>> 5db899b6
     final ReportOptions data = new ReportOptions();
     data.setClassPathElements(classPath);
     data.setDependencyAnalysisMaxDistance(this.maxDependencyDistance);
@@ -294,14 +275,10 @@
     data.setTargetTests(determineTargetTests());
     data.setClassesInScope(determineClassesInScope());
     data.setMutateStaticInitializers(this.mutateStaticInitializers);
-<<<<<<< HEAD
-    data.setNumberOfThreads(this.threads);
-=======
     data.setExcludedMethods(globStringsToPredicates(this.excludedMethods));
     data.setExcludedClasses(globStringsToPredicates(this.excludedClasses));
     data.setNumberOfThreads(this.threads);
     data.setMaxMutationsPerClass(this.maxMutationsPerClass);
->>>>>>> 5db899b6
 
     data.setReportDir(this.reportsDirectory.getAbsolutePath());
     data.setVerbose(this.verbose);
@@ -310,15 +287,11 @@
     }
 
     data.setMutators(determineMutators());
-<<<<<<< HEAD
-    data.setIsTestCentric(this.testCentric);
-=======
     data.setTimeoutConstant(this.timeoutConstant);
     data.setTimeoutFactor(this.timeoutFactor);
     if (this.avoidCallsTo != null) {
       data.setLoggingClasses(this.avoidCallsTo);
     }
->>>>>>> 5db899b6
 
     final List<String> sourceRoots = new ArrayList<String>();
     sourceRoots.addAll(this.project.getCompileSourceRoots());
@@ -328,29 +301,10 @@
     return data;
   }
 
-<<<<<<< HEAD
-    System.out.println("Running report with " + data);
-
-    final MutationCoverageReport report = pickReportType(data, pitVersionInfo);
-
-    // FIXME will we get a clash between junit & possibly PIT jars by using the
-    // plugin loader?
-    final ClassLoader loader = new DefaultPITClassloader(data
-        .getClassPath(true).getOrElse(new ClassPath()),
-        IsolationUtils.getContextClassLoader());
-    final ClassLoader original = IsolationUtils.getContextClassLoader();
-
-    try {
-      IsolationUtils.setContextClassLoader(loader);
-
-      final Runnable run = (Runnable) IsolationUtils.cloneForLoader(report,
-          loader);
-=======
   private Collection<Predicate<String>> globStringsToPredicates(
       final List<String> excludedMethods) {
     return FCollection.map(excludedMethods, Glob.toGlobPredicate());
   }
->>>>>>> 5db899b6
 
   private Collection<Predicate<String>> determineTargetTests() {
     return FCollection.map(this.targetTests, Glob.toGlobPredicate());
@@ -362,29 +316,9 @@
     }
   }
 
-<<<<<<< HEAD
-  private void addOwnDependenciesToClassPath(final Set<String> classPath) {
-    for (Artifact dependency : this.pluginArtifactMap.values()) {
-      classPath.add(dependency.getFile().getAbsolutePath());
-    }
-  }
-
-  private MutationCoverageReport pickReportType(ReportOptions data,
-      Artifact pitVersionInfo) {
-    if (!this.testCentric) {
-      return new CodeCentricReport(data, new KnownLocationJavaAgentJarFinder(
-          pitVersionInfo.getFile().getAbsolutePath()), new HtmlReportFactory(),
-          true);
-    } else {
-      return new TestCentricReport(data, new KnownLocationJavaAgentJarFinder(
-          pitVersionInfo.getFile().getAbsolutePath()), new HtmlReportFactory(),
-          true);
-    }
-=======
   private Collection<Artifact> filteredDependencies() {
     final DependencyFilter filter = new DependencyFilter("org.pitest");
     return FCollection.filter(this.pluginArtifactMap.values(), filter);
->>>>>>> 5db899b6
   }
 
   private Collection<MethodMutatorFactory> determineMutators() {
