--- conflicted
+++ resolved
@@ -2,15 +2,9 @@
 <project xmlns="http://maven.apache.org/POM/4.0.0" xmlns:xsi="http://www.w3.org/2001/XMLSchema-instance" xsi:schemaLocation="http://maven.apache.org/POM/4.0.0 http://maven.apache.org/maven-v4_0_0.xsd">
 	<modelVersion>4.0.0</modelVersion>
 	<groupId>org.pitest</groupId>
-<<<<<<< HEAD
-	<artifactId>pitest</artifactId>
-	<packaging>jar</packaging>
-	<version>0.14-alpha-SNAPSHOT</version>
-=======
 	<artifactId>pitest-parent</artifactId>
 	<packaging>pom</packaging>
 	<version>0.24-SNAPSHOT</version>
->>>>>>> f5bd55ca
 	<name>pitest</name>
 	<url>http://pitest.org</url>
 	<description>Mutation testing system for java - parent project</description>
@@ -78,61 +72,5 @@
 	</profiles>
 
 
-<<<<<<< HEAD
-		<dependency>
-			<groupId>junit</groupId>
-			<artifactId>junit</artifactId>
-			<version>4.8.1</version>
-		</dependency>
-		<dependency>
-			<groupId>org.mockito</groupId>
-			<artifactId>mockito-all</artifactId>
-			<version>1.8.4</version>
-			<scope>test</scope>
-		</dependency>
-		<dependency>
-            <groupId>org.apache.bcel</groupId>
-            <artifactId>bcel</artifactId>
-            <version>5.2</version>
-        </dependency>
-		<dependency>
-			<groupId>asm</groupId>
-			<artifactId>asm</artifactId>
-			<version>3.2</version>
-		</dependency>
-		  <dependency>
-            <groupId>asm</groupId>
-            <artifactId>asm-commons</artifactId>
-            <version>3.2</version>
-        </dependency>
-		<dependency>
-			<groupId>commons-lang</groupId>
-			<artifactId>commons-lang</artifactId>
-			<version>2.5</version>
-		</dependency>
-		<dependency>
-			<groupId>com.hazelcast</groupId>
-			<artifactId>hazelcast</artifactId>
-			<version>1.9</version>
-		</dependency>
-		<dependency>
-			<groupId>nl.jqno.equalsverifier</groupId>
-			<artifactId>equalsverifier</artifactId>
-			<version>0.6.3</version>
-			<scope>test</scope>
-		</dependency>
-		<dependency>
-			<groupId>xstream</groupId>
-			<artifactId>xstream</artifactId>
-			<version>1.2</version>
-		</dependency>
-<dependency>
-  <groupId>jmock</groupId>
-  <artifactId>jmock</artifactId>
-  <version>1.2.0</version>
-</dependency>
-	</dependencies>
-=======
->>>>>>> f5bd55ca
 
 </project>