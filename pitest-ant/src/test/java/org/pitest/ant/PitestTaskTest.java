<<<<<<< HEAD
/*
 * Copyright 2012 Nicolas Rusconi
 *
 * Licensed under the Apache License, Version 2.0 ("the "License"");
 * you may not use this file except in compliance with the License.
 * You may obtain a copy of the License at
 *
 * http://www.apache.org/licenses/LICENSE-2.0
 *
 * Unless required by applicable law or agreed to in writing,
 * software distributed under the License is distributed on an "AS IS" BASIS,
 * WITHOUT WARRANTIES OR CONDITIONS OF ANY KIND, either express or implied.
 * See the License for the specific language governing permissions and limitations under the License.
 */

package org.pitest.ant;

import static org.mockito.Matchers.argThat;
import static org.mockito.Matchers.startsWith;
import static org.mockito.Mockito.never;
import static org.mockito.Mockito.verify;
import static org.mockito.Mockito.verifyNoMoreInteractions;
import static org.mockito.Mockito.when;

import java.io.File;

import org.apache.tools.ant.BuildException;
import org.apache.tools.ant.Project;
import org.apache.tools.ant.taskdefs.Java;
import org.apache.tools.ant.types.Commandline.Argument;
import org.apache.tools.ant.types.Path;
import org.junit.Before;
import org.junit.Rule;
import org.junit.Test;
import org.junit.rules.ExpectedException;
import org.junit.runner.RunWith;
import org.mockito.ArgumentMatcher;
import org.mockito.Mock;
import org.mockito.runners.MockitoJUnitRunner;
import org.pitest.mutationtest.commandline.MutationCoverageReport;

@RunWith(MockitoJUnitRunner.class)
public class PitestTaskTest {

  private PitestTask       pitestTask;
  @Mock
  private Java             java;
  @Mock
  private Argument         arg;
  @Mock
  private Project          project;

  @Rule
  public ExpectedException exception = ExpectedException.none();

  @Before
  public void setUp() {
    when(this.java.createArg()).thenReturn(this.arg);

    this.pitestTask = new PitestTask();
    this.pitestTask.setClasspath("bin/");
    this.pitestTask.setPitClasspath("foo/");
    this.pitestTask.setTargetClasses("com.*");
    this.pitestTask.setReportDir("report/");
    this.pitestTask.setSourceDir("src/");
    this.pitestTask.setProject(this.project);
  }

  @Test
  public void shouldPassAvoidCallsOptionToJavaTask() {
    this.pitestTask.setAvoidCallsTo("avoidCalls");
    this.pitestTask.execute(this.java);
    verify(this.arg).setValue("--avoidCallsTo=avoidCalls");
  }

  @Test
  public void shouldPassDependencyDistanceOptionToJavaTask() {
    this.pitestTask.setDependencyDistance("distance");
    this.pitestTask.execute(this.java);
    verify(this.arg).setValue("--dependencyDistance=distance");
  }

  @Test
  public void shouldPassExcludedClassesOptionToJavaTask() {
    this.pitestTask.setExcludedClasses("String");
    this.pitestTask.execute(this.java);
    verify(this.arg).setValue("--excludedClasses=String");
  }

  @Test
  public void shouldPassExcludedTestClassesOptionToJavaTask() {
    this.pitestTask.setExcludedTestClasses("String");
    this.pitestTask.execute(this.java);
    verify(this.arg).setValue("--excludedTestClasses=String");
  }

  @Test
  public void shouldPassExcludedMethodsOptionToJavaTask() {
    this.pitestTask.setExcludedMethods("toString");
    this.pitestTask.execute(this.java);
    verify(this.arg).setValue("--excludedMethods=toString");
  }

  @Test
  public void shouldPassJvmArgsOptionToJavaTask() {
    this.pitestTask.setJvmArgs("-Da=a");
    this.pitestTask.execute(this.java);
    verify(this.arg).setValue("--jvmArgs=-Da=a");
  }

  @Test
  public void shouldPassMaxMutationsPerClassOptionToJavaTask() {
    this.pitestTask.setMaxMutationsPerClass("10");
    this.pitestTask.execute(this.java);
    verify(this.arg).setValue("--maxMutationsPerClass=10");
  }

  @Test
  public void shouldNotPassMutateStaticInitsOptionToJavaTaskWhenNoValueSet() {
    this.pitestTask.execute(this.java);
    verify(this.arg, never()).setValue("--mutateStaticInits=true");
  }

  @Test
  public void shouldPassDetectInlinedCodeOptionToJavaTask() {
    this.pitestTask.setDetectInlinedCode("true");
    this.pitestTask.execute(this.java);
    verify(this.arg).setValue("--detectInlinedCode=true");
  }

  @Test
  public void shouldNotPassInlinedCodeOptionToJavaTaskWhenNoValueSet() {
    this.pitestTask.execute(this.java);
    verify(this.arg, never()).setValue("--detectInlinedCode=true");
  }

  @Test
  public void shouldPassMutateInlinedCodeOptionToJavaTaskWhenValueIsFalse() {
    this.pitestTask.setDetectInlinedCode("false");
    this.pitestTask.execute(this.java);
    verify(this.arg).setValue("--detectInlinedCode=false");
  }

  @Test
  public void shouldPassMutatorsOptionToJavaTask() {
    this.pitestTask.setMutators("a,b");
    this.pitestTask.execute(this.java);
    verify(this.arg).setValue("--mutators=a,b");
  }

  @Test
  public void shouldPassFeaturesOptionToJavaTask() {
    this.pitestTask.setFeatures("FOO,BAR(a[1] a[2])");
    this.pitestTask.execute(this.java);
    verify(this.arg).setValue("--features=FOO,BAR(a[1] a[2])");
  }

  @Test
  public void shouldPassOutputFormatsOptionToJavaTask() {
    this.pitestTask.setOutputFormats("XML");
    this.pitestTask.execute(this.java);
    verify(this.arg).setValue("--outputFormats=XML");
  }

  @Test
  public void shouldPassReportDirOptionToJavaTask() {
    this.pitestTask.setReportDir("report/");
    this.pitestTask.execute(this.java);
    verify(this.arg).setValue("--reportDir=report/");
  }

  @Test
  public void shouldPassTargetClassesOptionToJavaTask() {
    this.pitestTask.setTargetClasses("com.*");
    this.pitestTask.execute(this.java);
    verify(this.arg).setValue("--targetClasses=com.*");
  }

  @Test
  public void shouldPassTargetTestsOptionToJavaTask() {
    this.pitestTask.setTargetTests("Test*");
    this.pitestTask.execute(this.java);
    verify(this.arg).setValue("--targetTests=Test*");
  }

  @Test
  public void shouldPassThreadsOptionToJavaTask() {
    this.pitestTask.setThreads("4");
    this.pitestTask.execute(this.java);
    verify(this.arg).setValue("--threads=4");
  }

  @Test
  public void shouldPassTimeoutConstsOptionToJavaTask() {
    this.pitestTask.setTimeoutConst("100");
    this.pitestTask.execute(this.java);
    verify(this.arg).setValue("--timeoutConst=100");
  }

  @Test
  public void shouldPassTimeoutFactorOptionToJavaTask() {
    this.pitestTask.setTimeoutFactor("1.20");
    this.pitestTask.execute(this.java);
    verify(this.arg).setValue("--timeoutFactor=1.20");
  }

  @Test
  public void shouldPassVerboseFlagToJavaTaskWhenValueIsTrue() {
    this.pitestTask.setVerbose("true");
    this.pitestTask.execute(this.java);
    verify(this.arg).setValue("--verbose=true");
  }

  @Test
  public void shouldPassVerboseFlagToJavaTaskWhenValueIsFalse() {
    this.pitestTask.setVerbose("false");
    this.pitestTask.execute(this.java);
    verify(this.arg).setValue("--verbose=false");
  }

  @Test
  public void shouldPassIncludedGroupsOptionToJavaTask() {
    this.pitestTask.setIncludedGroups("foo");
    this.pitestTask.execute(this.java);
    verify(this.arg).setValue("--includedGroups=foo");
  }

  @Test
  public void shouldPassExcludedGroupsOptionToJavaTask() {
    this.pitestTask.setExcludedGroups("foo");
    this.pitestTask.execute(this.java);
    verify(this.arg).setValue("--excludedGroups=foo");
  }

  @Test
  public void shouldPassIncludedTestMethodsOptionToJavaTask() {
    this.pitestTask.setIncludedTestMethods("footest");
    this.pitestTask.execute(this.java);
    verify(this.arg).setValue("--includedTestMethods=footest");
  }

  @Test
  public void shouldPassMutableCodePathsToJavaTask() {
    this.pitestTask.setMutableCodePaths("foo");
    this.pitestTask.execute(this.java);
    verify(this.arg).setValue("--mutableCodePaths=foo");
  }

  @Test
  public void shouldOnlyPassTheSpecifiedOptions() throws Exception {
    this.pitestTask.setVerbose("true");
    this.pitestTask.execute(this.java);

    verify(this.arg).setValue("--verbose=true");
    verify(this.arg).setValue("--targetClasses=com.*");
    verify(this.arg).setValue("--reportDir=report/");
    verify(this.arg).setValue("--sourceDirs=src/");
    verify(this.arg).setValue("--includeLaunchClasspath=false");
    verify(this.arg).setValue(startsWith("--classPath="));
    verifyNoMoreInteractions(this.arg);
  }

  @Test
  public void shouldFailtOnError() throws Exception {
    this.pitestTask.execute(this.java);

    verify(this.java).setFailonerror(true);
  }

  @Test
  public void shouldForkWhenExecuted() throws Exception {
    this.pitestTask.execute(this.java);

    verify(this.java).setFork(true);
  }

  @Test
  public void shouldExecute() throws Exception {
    this.pitestTask.execute(this.java);

    verify(this.java).execute();
  }

  @Test
  public void shouldExecutePitMainClass() throws Exception {
    this.pitestTask.execute(this.java);

    verify(this.java).setClassname(
        MutationCoverageReport.class.getCanonicalName());
  }

  @Test
  public void shouldFailWhenNoClasspathSupplied() throws Exception {
    this.exception.expect(BuildException.class);
    this.exception.expectMessage("You must specify the classpath.");

    this.pitestTask = new PitestTask();
    this.pitestTask.execute(this.java);
  }

  @Test
  public void shouldFailWhenNoTargetClassesSupplied() throws Exception {
    this.exception.expect(BuildException.class);
    this.exception.expectMessage("You must specify the targetClasses.");

    this.pitestTask = new PitestTask();
    this.pitestTask.setClasspath("bin/");
    this.pitestTask.setPitClasspath("foo/");
    this.pitestTask.setProject(this.project);

    this.pitestTask.execute(this.java);
  }

  @Test
  public void shouldFailWhenNoReportDirSupplied() throws Exception {
    this.exception.expect(BuildException.class);
    this.exception.expectMessage("You must specify the reportDir.");

    this.pitestTask = new PitestTask();
    this.pitestTask.setClasspath("bin/");
    this.pitestTask.setPitClasspath("foo/");
    this.pitestTask.setProject(this.project);
    this.pitestTask.setTargetClasses("com.*");

    this.pitestTask.execute(this.java);
  }

  @Test
  public void shouldFailWhenNoSourceDirSupplied() throws Exception {
    this.exception.expect(BuildException.class);
    this.exception.expectMessage("You must specify the sourceDirs.");

    this.pitestTask = new PitestTask();
    this.pitestTask.setClasspath("bin/");
    this.pitestTask.setPitClasspath("foo/");
    this.pitestTask.setProject(this.project);
    this.pitestTask.setTargetClasses("com.*");
    this.pitestTask.setReportDir("report/");

    this.pitestTask.execute(this.java);
  }

  @Test
  public void shouldSetPitClasspathOnJavaTask() throws Exception {
    final String classpath = "bin/" + File.pathSeparator + "lib/util.jar";
    this.pitestTask.setPitClasspath(classpath);
    this.pitestTask.execute(this.java);

    verify(this.java).setClasspath(argThat(new PathMatcher(classpath)));
  }

  @Test
  public void shouldPassAnalysisClassPathToPit() throws Exception {
    this.pitestTask.setClasspath("Foo" + File.pathSeparator + "Bar");
    this.pitestTask.execute(this.java);
    verify(this.arg).setValue("--classPath=Foo,Bar");
  }

  @Test
  public void shouldPassTimestampedDirectoryFlagToJavaTaskWhenValueIsTrue()
      throws Exception {
    this.pitestTask.setTimestampedReports("true");
    this.pitestTask.execute(this.java);
    verify(this.arg).setValue("--timestampedReports=true");
  }

  @Test
  public void shouldPassTimestampedDirectoryFlagToJavaTaskWhenValueIsFalse()
      throws Exception {
    this.pitestTask.setTimestampedReports("false");
    this.pitestTask.execute(this.java);
    verify(this.arg).setValue("--timestampedReports=false");
  }

  @Test
  public void shouldSetPitClasspathAntReferenceOnJavaTask() throws Exception {
    final String classpath = "app.classpath";
    final Object reference = "antReference";
    when(this.project.getReference(classpath)).thenReturn(reference);

    this.pitestTask.setPitClasspath(classpath);
    this.pitestTask.execute(this.java);

    verify(this.java).setClasspath(
        argThat(new PathMatcher(reference.toString())));
  }


  @Test
  public void shouldPassClasspathAntReferenceToPit() throws Exception {
    final String classpath = "app.classpath";
    final Object reference = "antReference";
    when(this.project.getReference(classpath)).thenReturn(reference);

    this.pitestTask.setClasspath(classpath);
    this.pitestTask.execute(this.java);

    verify(this.arg).setValue("--classPath=" + reference.toString());
  }

  @Test
  public void shouldPassHistoryInputLocationToJavaTask() {
    this.pitestTask.setHistoryInputLocation("foo");
    this.pitestTask.execute(this.java);
    verify(this.arg).setValue("--historyInputLocation=foo");
  }

  @Test
  public void shouldPassHistoryOutputLocationToJavaTask() {
    this.pitestTask.setHistoryOutputLocation("foo");
    this.pitestTask.execute(this.java);
    verify(this.arg).setValue("--historyOutputLocation=foo");
  }

  @Test
  public void shouldIgnoreEmptyListOfExcludedClasses() {
    this.pitestTask.setExcludedClasses("");
    this.pitestTask.execute(this.java);
    verify(this.arg, never()).setValue("--excludedClasses=");
  }

  @Test
  public void shouldPassMutationThresholdToJavaTask() {
    this.pitestTask.setMutationThreshold("42");
    this.pitestTask.execute(this.java);
    verify(this.arg).setValue("--mutationThreshold=42");
  }

  @Test
  public void shouldPassMaxSurvivorsToJavaTask() {
    this.pitestTask.setMaxSurviving("42");
    this.pitestTask.execute(this.java);
    verify(this.arg).setValue("--maxSurviving=42");
  }

  @Test
  public void shouldPassCoverageThresholdToJavaTask() {
    this.pitestTask.setCoverageThreshold("42");
    this.pitestTask.execute(this.java);
    verify(this.arg).setValue("--coverageThreshold=42");
  }

  @Test
  public void shouldPassMutationEngineToJavaTask() {
    this.pitestTask.setMutationEngine("foo");
    this.pitestTask.execute(this.java);
    verify(this.arg).setValue("--mutationEngine=foo");
  }

  @Test
  public void shouldPassJVMToJavaTask() {
    this.pitestTask.setJVM("foo");
    this.pitestTask.execute(this.java);
    verify(this.arg).setValue("--jvmPath=foo");
  }

  @Test
  public void shouldPassClasspathJarFlagToJavaTask() {
    this.pitestTask.setUseClasspathJar("true");
    this.pitestTask.execute(this.java);
    verify(this.arg).setValue("--useClasspathJar=true");
  }
  
  private static class PathMatcher extends ArgumentMatcher<Path> {

    private final String[] expectedPaths;

    public PathMatcher(final String path) {
      this.expectedPaths = path.split(File.pathSeparator);
    }

    @Override
    public boolean matches(final Object argument) {
      final Path argPath = (Path) argument;
      final String[] paths = argPath.toString().split(File.pathSeparator);
      final boolean matches = paths.length == this.expectedPaths.length;
      if (matches) {
        for (final String expectedPathElement : this.expectedPaths) {
          if (isNotPresent(paths, expectedPathElement)) {
            return false;
          }
        }
      }
      return matches;
    }

    private boolean isNotPresent(final String[] paths,
        final String expectedPathElement) {
      final String element = normalizePath(expectedPathElement);
      for (final String pathElement : paths) {
        if (pathElement.endsWith(element)) {
          return false;
        }
      }
      return true;
    }

    private String normalizePath(final String expectedPathElement) {
      String element = expectedPathElement;
      element = element.replace("/", File.separator);
      element = element.replace("\\", File.separator);
      if (element.endsWith(File.separator)) {
        element = element.substring(0, element.length() - 1);
      }
      return element;
    }
  }
}
=======
/*
 * Copyright 2012 Nicolas Rusconi
 *
 * Licensed under the Apache License, Version 2.0 ("the "License"");
 * you may not use this file except in compliance with the License.
 * You may obtain a copy of the License at
 *
 * http://www.apache.org/licenses/LICENSE-2.0
 *
 * Unless required by applicable law or agreed to in writing,
 * software distributed under the License is distributed on an "AS IS" BASIS,
 * WITHOUT WARRANTIES OR CONDITIONS OF ANY KIND, either express or implied.
 * See the License for the specific language governing permissions and limitations under the License.
 */

package org.pitest.ant;

import static org.mockito.Matchers.argThat;
import static org.mockito.Matchers.startsWith;
import static org.mockito.Mockito.never;
import static org.mockito.Mockito.verify;
import static org.mockito.Mockito.verifyNoMoreInteractions;
import static org.mockito.Mockito.when;

import java.io.File;

import org.apache.tools.ant.BuildException;
import org.apache.tools.ant.Project;
import org.apache.tools.ant.taskdefs.Java;
import org.apache.tools.ant.types.Commandline.Argument;
import org.apache.tools.ant.types.Path;
import org.junit.Before;
import org.junit.Rule;
import org.junit.Test;
import org.junit.rules.ExpectedException;
import org.junit.runner.RunWith;
import org.mockito.ArgumentMatcher;
import org.mockito.Mock;
import org.mockito.runners.MockitoJUnitRunner;
import org.pitest.mutationtest.commandline.MutationCoverageReport;

@RunWith(MockitoJUnitRunner.class)
public class PitestTaskTest {

  private PitestTask       pitestTask;
  @Mock
  private Java             java;
  @Mock
  private Argument         arg;
  @Mock
  private Project          project;

  @Rule
  public ExpectedException exception = ExpectedException.none();

  @Before
  public void setUp() {
    when(this.java.createArg()).thenReturn(this.arg);

    this.pitestTask = new PitestTask();
    this.pitestTask.setClasspath("bin/");
    this.pitestTask.setPitClasspath("foo/");
    this.pitestTask.setTargetClasses("com.*");
    this.pitestTask.setReportDir("report/");
    this.pitestTask.setSourceDir("src/");
    this.pitestTask.setProject(this.project);
  }

  @Test
  public void shouldPassAvoidCallsOptionToJavaTask() {
    this.pitestTask.setAvoidCallsTo("avoidCalls");
    this.pitestTask.execute(this.java);
    verify(this.arg).setValue("--avoidCallsTo=avoidCalls");
  }

  @Test
  public void shouldPassDependencyDistanceOptionToJavaTask() {
    this.pitestTask.setDependencyDistance("distance");
    this.pitestTask.execute(this.java);
    verify(this.arg).setValue("--dependencyDistance=distance");
  }

  @Test
  public void shouldPassExcludedClassesOptionToJavaTask() {
    this.pitestTask.setExcludedClasses("String");
    this.pitestTask.execute(this.java);
    verify(this.arg).setValue("--excludedClasses=String");
  }

  @Test
  public void shouldPassExcludedTestClassesOptionToJavaTask() {
    this.pitestTask.setExcludedTestClasses("String");
    this.pitestTask.execute(this.java);
    verify(this.arg).setValue("--excludedTestClasses=String");
  }

  @Test
  public void shouldPassExcludedMethodsOptionToJavaTask() {
    this.pitestTask.setExcludedMethods("toString");
    this.pitestTask.execute(this.java);
    verify(this.arg).setValue("--excludedMethods=toString");
  }

  @Test
  public void shouldPassJvmArgsOptionToJavaTask() {
    this.pitestTask.setJvmArgs("-Da=a");
    this.pitestTask.execute(this.java);
    verify(this.arg).setValue("--jvmArgs=-Da=a");
  }

  @Test
  public void shouldPassMaxMutationsPerClassOptionToJavaTask() {
    this.pitestTask.setMaxMutationsPerClass("10");
    this.pitestTask.execute(this.java);
    verify(this.arg).setValue("--maxMutationsPerClass=10");
  }

  @Test
  public void shouldNotPassMutateStaticInitsOptionToJavaTaskWhenNoValueSet() {
    this.pitestTask.execute(this.java);
    verify(this.arg, never()).setValue("--mutateStaticInits=true");
  }

  @Test
  public void shouldPassDetectInlinedCodeOptionToJavaTask() {
    this.pitestTask.setDetectInlinedCode("true");
    this.pitestTask.execute(this.java);
    verify(this.arg).setValue("--detectInlinedCode=true");
  }

  @Test
  public void shouldNotPassInlinedCodeOptionToJavaTaskWhenNoValueSet() {
    this.pitestTask.execute(this.java);
    verify(this.arg, never()).setValue("--detectInlinedCode=true");
  }

  @Test
  public void shouldPassMutateInlinedCodeOptionToJavaTaskWhenValueIsFalse() {
    this.pitestTask.setDetectInlinedCode("false");
    this.pitestTask.execute(this.java);
    verify(this.arg).setValue("--detectInlinedCode=false");
  }

  @Test
  public void shouldPassMutatorsOptionToJavaTask() {
    this.pitestTask.setMutators("a,b");
    this.pitestTask.execute(this.java);
    verify(this.arg).setValue("--mutators=a,b");
  }

  @Test
  public void shouldPassFeaturesOptionToJavaTask() {
    this.pitestTask.setFeatures("FOO,BAR(a[1] a[2])");
    this.pitestTask.execute(this.java);
    verify(this.arg).setValue("--features=FOO,BAR(a[1] a[2])");
  }

  @Test
  public void shouldPassOutputFormatsOptionToJavaTask() {
    this.pitestTask.setOutputFormats("XML");
    this.pitestTask.execute(this.java);
    verify(this.arg).setValue("--outputFormats=XML");
  }

  @Test
  public void shouldPassFailWhenNoMutationsToJavaTask() {
    this.pitestTask.setFailWhenNoMutations("true");
    this.pitestTask.execute(this.java);
    verify(this.arg).setValue("--failWhenNoMutations=true");
  }

  @Test
  public void shouldPassReportDirOptionToJavaTask() {
    this.pitestTask.setReportDir("report/");
    this.pitestTask.execute(this.java);
    verify(this.arg).setValue("--reportDir=report/");
  }

  @Test
  public void shouldPassTargetClassesOptionToJavaTask() {
    this.pitestTask.setTargetClasses("com.*");
    this.pitestTask.execute(this.java);
    verify(this.arg).setValue("--targetClasses=com.*");
  }

  @Test
  public void shouldPassTargetTestsOptionToJavaTask() {
    this.pitestTask.setTargetTests("Test*");
    this.pitestTask.execute(this.java);
    verify(this.arg).setValue("--targetTests=Test*");
  }

  @Test
  public void shouldPassThreadsOptionToJavaTask() {
    this.pitestTask.setThreads("4");
    this.pitestTask.execute(this.java);
    verify(this.arg).setValue("--threads=4");
  }

  @Test
  public void shouldPassTimeoutConstsOptionToJavaTask() {
    this.pitestTask.setTimeoutConst("100");
    this.pitestTask.execute(this.java);
    verify(this.arg).setValue("--timeoutConst=100");
  }

  @Test
  public void shouldPassTimeoutFactorOptionToJavaTask() {
    this.pitestTask.setTimeoutFactor("1.20");
    this.pitestTask.execute(this.java);
    verify(this.arg).setValue("--timeoutFactor=1.20");
  }

  @Test
  public void shouldPassVerboseFlagToJavaTaskWhenValueIsTrue() {
    this.pitestTask.setVerbose("true");
    this.pitestTask.execute(this.java);
    verify(this.arg).setValue("--verbose=true");
  }

  @Test
  public void shouldPassVerboseFlagToJavaTaskWhenValueIsFalse() {
    this.pitestTask.setVerbose("false");
    this.pitestTask.execute(this.java);
    verify(this.arg).setValue("--verbose=false");
  }

  @Test
  public void shouldPassIncludedGroupsOptionToJavaTask() {
    this.pitestTask.setIncludedGroups("foo");
    this.pitestTask.execute(this.java);
    verify(this.arg).setValue("--includedGroups=foo");
  }

  @Test
  public void shouldPassExcludedGroupsOptionToJavaTask() {
    this.pitestTask.setExcludedGroups("foo");
    this.pitestTask.execute(this.java);
    verify(this.arg).setValue("--excludedGroups=foo");
  }

  @Test
  public void shouldPassIncludedTestMethodsOptionToJavaTask() {
    this.pitestTask.setIncludedTestMethods("footest");
    this.pitestTask.execute(this.java);
    verify(this.arg).setValue("--includedTestMethods=footest");
  }

  @Test
  public void shouldPassMutableCodePathsToJavaTask() {
    this.pitestTask.setMutableCodePaths("foo");
    this.pitestTask.execute(this.java);
    verify(this.arg).setValue("--mutableCodePaths=foo");
  }

  @Test
  public void shouldPassTestPluginToJavaTask() {
    this.pitestTask.setTestPlugin("junit");
    this.pitestTask.execute(this.java);
    verify(this.arg).setValue("--testPlugin=junit");
  }

  @Test
  public void shouldOnlyPassTheSpecifiedOptions() throws Exception {
    this.pitestTask.setVerbose("true");
    this.pitestTask.execute(this.java);

    verify(this.arg).setValue("--verbose=true");
    verify(this.arg).setValue("--targetClasses=com.*");
    verify(this.arg).setValue("--reportDir=report/");
    verify(this.arg).setValue("--sourceDirs=src/");
    verify(this.arg).setValue("--includeLaunchClasspath=false");
    verify(this.arg).setValue(startsWith("--classPath="));
    verifyNoMoreInteractions(this.arg);
  }

  @Test
  public void shouldFailtOnError() throws Exception {
    this.pitestTask.execute(this.java);

    verify(this.java).setFailonerror(true);
  }

  @Test
  public void shouldForkWhenExecuted() throws Exception {
    this.pitestTask.execute(this.java);

    verify(this.java).setFork(true);
  }

  @Test
  public void shouldExecute() throws Exception {
    this.pitestTask.execute(this.java);

    verify(this.java).execute();
  }

  @Test
  public void shouldExecutePitMainClass() throws Exception {
    this.pitestTask.execute(this.java);

    verify(this.java).setClassname(
        MutationCoverageReport.class.getCanonicalName());
  }

  @Test
  public void shouldFailWhenNoClasspathSupplied() throws Exception {
    this.exception.expect(BuildException.class);
    this.exception.expectMessage("You must specify the classpath.");

    this.pitestTask = new PitestTask();
    this.pitestTask.execute(this.java);
  }

  @Test
  public void shouldFailWhenNoTargetClassesSupplied() throws Exception {
    this.exception.expect(BuildException.class);
    this.exception.expectMessage("You must specify the targetClasses.");

    this.pitestTask = new PitestTask();
    this.pitestTask.setClasspath("bin/");
    this.pitestTask.setPitClasspath("foo/");
    this.pitestTask.setProject(this.project);

    this.pitestTask.execute(this.java);
  }

  @Test
  public void shouldFailWhenNoReportDirSupplied() throws Exception {
    this.exception.expect(BuildException.class);
    this.exception.expectMessage("You must specify the reportDir.");

    this.pitestTask = new PitestTask();
    this.pitestTask.setClasspath("bin/");
    this.pitestTask.setPitClasspath("foo/");
    this.pitestTask.setProject(this.project);
    this.pitestTask.setTargetClasses("com.*");

    this.pitestTask.execute(this.java);
  }

  @Test
  public void shouldFailWhenNoSourceDirSupplied() throws Exception {
    this.exception.expect(BuildException.class);
    this.exception.expectMessage("You must specify the sourceDirs.");

    this.pitestTask = new PitestTask();
    this.pitestTask.setClasspath("bin/");
    this.pitestTask.setPitClasspath("foo/");
    this.pitestTask.setProject(this.project);
    this.pitestTask.setTargetClasses("com.*");
    this.pitestTask.setReportDir("report/");

    this.pitestTask.execute(this.java);
  }

  @Test
  public void shouldSetPitClasspathOnJavaTask() throws Exception {
    final String classpath = "bin/" + File.pathSeparator + "lib/util.jar";
    this.pitestTask.setPitClasspath(classpath);
    this.pitestTask.execute(this.java);

    verify(this.java).setClasspath(argThat(new PathMatcher(classpath)));
  }

  @Test
  public void shouldPassAnalysisClassPathToPit() throws Exception {
    this.pitestTask.setClasspath("Foo" + File.pathSeparator + "Bar");
    this.pitestTask.execute(this.java);
    verify(this.arg).setValue("--classPath=Foo,Bar");
  }

  @Test
  public void shouldPassTimestampedDirectoryFlagToJavaTaskWhenValueIsTrue()
      throws Exception {
    this.pitestTask.setTimestampedReports("true");
    this.pitestTask.execute(this.java);
    verify(this.arg).setValue("--timestampedReports=true");
  }

  @Test
  public void shouldPassTimestampedDirectoryFlagToJavaTaskWhenValueIsFalse()
      throws Exception {
    this.pitestTask.setTimestampedReports("false");
    this.pitestTask.execute(this.java);
    verify(this.arg).setValue("--timestampedReports=false");
  }

  @Test
  public void shouldSetPitClasspathAntReferenceOnJavaTask() throws Exception {
    final String classpath = "app.classpath";
    final Object reference = "antReference";
    when(this.project.getReference(classpath)).thenReturn(reference);

    this.pitestTask.setPitClasspath(classpath);
    this.pitestTask.execute(this.java);

    verify(this.java).setClasspath(
        argThat(new PathMatcher(reference.toString())));
  }


  @Test
  public void shouldPassClasspathAntReferenceToPit() throws Exception {
    final String classpath = "app.classpath";
    final Object reference = "antReference";
    when(this.project.getReference(classpath)).thenReturn(reference);

    this.pitestTask.setClasspath(classpath);
    this.pitestTask.execute(this.java);

    verify(this.arg).setValue("--classPath=" + reference.toString());
  }

  @Test
  public void shouldPassHistoryInputLocationToJavaTask() {
    this.pitestTask.setHistoryInputLocation("foo");
    this.pitestTask.execute(this.java);
    verify(this.arg).setValue("--historyInputLocation=foo");
  }

  @Test
  public void shouldPassHistoryOutputLocationToJavaTask() {
    this.pitestTask.setHistoryOutputLocation("foo");
    this.pitestTask.execute(this.java);
    verify(this.arg).setValue("--historyOutputLocation=foo");
  }

  @Test
  public void shouldIgnoreEmptyListOfExcludedClasses() {
    this.pitestTask.setExcludedClasses("");
    this.pitestTask.execute(this.java);
    verify(this.arg, never()).setValue("--excludedClasses=");
  }

  @Test
  public void shouldPassMutationThresholdToJavaTask() {
    this.pitestTask.setMutationThreshold("42");
    this.pitestTask.execute(this.java);
    verify(this.arg).setValue("--mutationThreshold=42");
  }

  @Test
  public void shouldPassMaxSurvivorsToJavaTask() {
    this.pitestTask.setMaxSurviving("42");
    this.pitestTask.execute(this.java);
    verify(this.arg).setValue("--maxSurviving=42");
  }

  @Test
  public void shouldPassCoverageThresholdToJavaTask() {
    this.pitestTask.setCoverageThreshold("42");
    this.pitestTask.execute(this.java);
    verify(this.arg).setValue("--coverageThreshold=42");
  }

  @Test
  public void shouldPassMutationEngineToJavaTask() {
    this.pitestTask.setMutationEngine("foo");
    this.pitestTask.execute(this.java);
    verify(this.arg).setValue("--mutationEngine=foo");
  }

  @Test
  public void shouldPassJVMToJavaTask() {
    this.pitestTask.setJVM("foo");
    this.pitestTask.execute(this.java);
    verify(this.arg).setValue("--jvmPath=foo");
  }

  @Test
  public void shouldPassClasspathJarFlagToJavaTask() {
    this.pitestTask.setUseClasspathJar("true");
    this.pitestTask.execute(this.java);
    verify(this.arg).setValue("--useClasspathJar=true");
  }
  
  private static class PathMatcher extends ArgumentMatcher<Path> {

    private final String[] expectedPaths;

    public PathMatcher(final String path) {
      this.expectedPaths = path.split(File.pathSeparator);
    }

    @Override
    public boolean matches(final Object argument) {
      final Path argPath = (Path) argument;
      final String[] paths = argPath.toString().split(File.pathSeparator);
      final boolean matches = paths.length == this.expectedPaths.length;
      if (matches) {
        for (final String expectedPathElement : this.expectedPaths) {
          if (isNotPresent(paths, expectedPathElement)) {
            return false;
          }
        }
      }
      return matches;
    }

    private boolean isNotPresent(final String[] paths,
        final String expectedPathElement) {
      final String element = normalizePath(expectedPathElement);
      for (final String pathElement : paths) {
        if (pathElement.endsWith(element)) {
          return false;
        }
      }
      return true;
    }

    private String normalizePath(final String expectedPathElement) {
      String element = expectedPathElement;
      element = element.replace("/", File.separator);
      element = element.replace("\\", File.separator);
      if (element.endsWith(File.separator)) {
        element = element.substring(0, element.length() - 1);
      }
      return element;
    }
  }
}
>>>>>>> 8ad1abeb
<|MERGE_RESOLUTION|>--- conflicted
+++ resolved
@@ -1,4 +1,3 @@
-<<<<<<< HEAD
 /*
  * Copyright 2012 Nicolas Rusconi
  *
@@ -164,6 +163,13 @@
   }
 
   @Test
+  public void shouldPassFailWhenNoMutationsToJavaTask() {
+    this.pitestTask.setFailWhenNoMutations("true");
+    this.pitestTask.execute(this.java);
+    verify(this.arg).setValue("--failWhenNoMutations=true");
+  }
+
+  @Test
   public void shouldPassReportDirOptionToJavaTask() {
     this.pitestTask.setReportDir("report/");
     this.pitestTask.execute(this.java);
@@ -245,6 +251,13 @@
     this.pitestTask.setMutableCodePaths("foo");
     this.pitestTask.execute(this.java);
     verify(this.arg).setValue("--mutableCodePaths=foo");
+  }
+
+  @Test
+  public void shouldPassTestPluginToJavaTask() {
+    this.pitestTask.setTestPlugin("junit");
+    this.pitestTask.execute(this.java);
+    verify(this.arg).setValue("--testPlugin=junit");
   }
 
   @Test
@@ -506,528 +519,4 @@
       return element;
     }
   }
-}
-=======
-/*
- * Copyright 2012 Nicolas Rusconi
- *
- * Licensed under the Apache License, Version 2.0 ("the "License"");
- * you may not use this file except in compliance with the License.
- * You may obtain a copy of the License at
- *
- * http://www.apache.org/licenses/LICENSE-2.0
- *
- * Unless required by applicable law or agreed to in writing,
- * software distributed under the License is distributed on an "AS IS" BASIS,
- * WITHOUT WARRANTIES OR CONDITIONS OF ANY KIND, either express or implied.
- * See the License for the specific language governing permissions and limitations under the License.
- */
-
-package org.pitest.ant;
-
-import static org.mockito.Matchers.argThat;
-import static org.mockito.Matchers.startsWith;
-import static org.mockito.Mockito.never;
-import static org.mockito.Mockito.verify;
-import static org.mockito.Mockito.verifyNoMoreInteractions;
-import static org.mockito.Mockito.when;
-
-import java.io.File;
-
-import org.apache.tools.ant.BuildException;
-import org.apache.tools.ant.Project;
-import org.apache.tools.ant.taskdefs.Java;
-import org.apache.tools.ant.types.Commandline.Argument;
-import org.apache.tools.ant.types.Path;
-import org.junit.Before;
-import org.junit.Rule;
-import org.junit.Test;
-import org.junit.rules.ExpectedException;
-import org.junit.runner.RunWith;
-import org.mockito.ArgumentMatcher;
-import org.mockito.Mock;
-import org.mockito.runners.MockitoJUnitRunner;
-import org.pitest.mutationtest.commandline.MutationCoverageReport;
-
-@RunWith(MockitoJUnitRunner.class)
-public class PitestTaskTest {
-
-  private PitestTask       pitestTask;
-  @Mock
-  private Java             java;
-  @Mock
-  private Argument         arg;
-  @Mock
-  private Project          project;
-
-  @Rule
-  public ExpectedException exception = ExpectedException.none();
-
-  @Before
-  public void setUp() {
-    when(this.java.createArg()).thenReturn(this.arg);
-
-    this.pitestTask = new PitestTask();
-    this.pitestTask.setClasspath("bin/");
-    this.pitestTask.setPitClasspath("foo/");
-    this.pitestTask.setTargetClasses("com.*");
-    this.pitestTask.setReportDir("report/");
-    this.pitestTask.setSourceDir("src/");
-    this.pitestTask.setProject(this.project);
-  }
-
-  @Test
-  public void shouldPassAvoidCallsOptionToJavaTask() {
-    this.pitestTask.setAvoidCallsTo("avoidCalls");
-    this.pitestTask.execute(this.java);
-    verify(this.arg).setValue("--avoidCallsTo=avoidCalls");
-  }
-
-  @Test
-  public void shouldPassDependencyDistanceOptionToJavaTask() {
-    this.pitestTask.setDependencyDistance("distance");
-    this.pitestTask.execute(this.java);
-    verify(this.arg).setValue("--dependencyDistance=distance");
-  }
-
-  @Test
-  public void shouldPassExcludedClassesOptionToJavaTask() {
-    this.pitestTask.setExcludedClasses("String");
-    this.pitestTask.execute(this.java);
-    verify(this.arg).setValue("--excludedClasses=String");
-  }
-
-  @Test
-  public void shouldPassExcludedTestClassesOptionToJavaTask() {
-    this.pitestTask.setExcludedTestClasses("String");
-    this.pitestTask.execute(this.java);
-    verify(this.arg).setValue("--excludedTestClasses=String");
-  }
-
-  @Test
-  public void shouldPassExcludedMethodsOptionToJavaTask() {
-    this.pitestTask.setExcludedMethods("toString");
-    this.pitestTask.execute(this.java);
-    verify(this.arg).setValue("--excludedMethods=toString");
-  }
-
-  @Test
-  public void shouldPassJvmArgsOptionToJavaTask() {
-    this.pitestTask.setJvmArgs("-Da=a");
-    this.pitestTask.execute(this.java);
-    verify(this.arg).setValue("--jvmArgs=-Da=a");
-  }
-
-  @Test
-  public void shouldPassMaxMutationsPerClassOptionToJavaTask() {
-    this.pitestTask.setMaxMutationsPerClass("10");
-    this.pitestTask.execute(this.java);
-    verify(this.arg).setValue("--maxMutationsPerClass=10");
-  }
-
-  @Test
-  public void shouldNotPassMutateStaticInitsOptionToJavaTaskWhenNoValueSet() {
-    this.pitestTask.execute(this.java);
-    verify(this.arg, never()).setValue("--mutateStaticInits=true");
-  }
-
-  @Test
-  public void shouldPassDetectInlinedCodeOptionToJavaTask() {
-    this.pitestTask.setDetectInlinedCode("true");
-    this.pitestTask.execute(this.java);
-    verify(this.arg).setValue("--detectInlinedCode=true");
-  }
-
-  @Test
-  public void shouldNotPassInlinedCodeOptionToJavaTaskWhenNoValueSet() {
-    this.pitestTask.execute(this.java);
-    verify(this.arg, never()).setValue("--detectInlinedCode=true");
-  }
-
-  @Test
-  public void shouldPassMutateInlinedCodeOptionToJavaTaskWhenValueIsFalse() {
-    this.pitestTask.setDetectInlinedCode("false");
-    this.pitestTask.execute(this.java);
-    verify(this.arg).setValue("--detectInlinedCode=false");
-  }
-
-  @Test
-  public void shouldPassMutatorsOptionToJavaTask() {
-    this.pitestTask.setMutators("a,b");
-    this.pitestTask.execute(this.java);
-    verify(this.arg).setValue("--mutators=a,b");
-  }
-
-  @Test
-  public void shouldPassFeaturesOptionToJavaTask() {
-    this.pitestTask.setFeatures("FOO,BAR(a[1] a[2])");
-    this.pitestTask.execute(this.java);
-    verify(this.arg).setValue("--features=FOO,BAR(a[1] a[2])");
-  }
-
-  @Test
-  public void shouldPassOutputFormatsOptionToJavaTask() {
-    this.pitestTask.setOutputFormats("XML");
-    this.pitestTask.execute(this.java);
-    verify(this.arg).setValue("--outputFormats=XML");
-  }
-
-  @Test
-  public void shouldPassFailWhenNoMutationsToJavaTask() {
-    this.pitestTask.setFailWhenNoMutations("true");
-    this.pitestTask.execute(this.java);
-    verify(this.arg).setValue("--failWhenNoMutations=true");
-  }
-
-  @Test
-  public void shouldPassReportDirOptionToJavaTask() {
-    this.pitestTask.setReportDir("report/");
-    this.pitestTask.execute(this.java);
-    verify(this.arg).setValue("--reportDir=report/");
-  }
-
-  @Test
-  public void shouldPassTargetClassesOptionToJavaTask() {
-    this.pitestTask.setTargetClasses("com.*");
-    this.pitestTask.execute(this.java);
-    verify(this.arg).setValue("--targetClasses=com.*");
-  }
-
-  @Test
-  public void shouldPassTargetTestsOptionToJavaTask() {
-    this.pitestTask.setTargetTests("Test*");
-    this.pitestTask.execute(this.java);
-    verify(this.arg).setValue("--targetTests=Test*");
-  }
-
-  @Test
-  public void shouldPassThreadsOptionToJavaTask() {
-    this.pitestTask.setThreads("4");
-    this.pitestTask.execute(this.java);
-    verify(this.arg).setValue("--threads=4");
-  }
-
-  @Test
-  public void shouldPassTimeoutConstsOptionToJavaTask() {
-    this.pitestTask.setTimeoutConst("100");
-    this.pitestTask.execute(this.java);
-    verify(this.arg).setValue("--timeoutConst=100");
-  }
-
-  @Test
-  public void shouldPassTimeoutFactorOptionToJavaTask() {
-    this.pitestTask.setTimeoutFactor("1.20");
-    this.pitestTask.execute(this.java);
-    verify(this.arg).setValue("--timeoutFactor=1.20");
-  }
-
-  @Test
-  public void shouldPassVerboseFlagToJavaTaskWhenValueIsTrue() {
-    this.pitestTask.setVerbose("true");
-    this.pitestTask.execute(this.java);
-    verify(this.arg).setValue("--verbose=true");
-  }
-
-  @Test
-  public void shouldPassVerboseFlagToJavaTaskWhenValueIsFalse() {
-    this.pitestTask.setVerbose("false");
-    this.pitestTask.execute(this.java);
-    verify(this.arg).setValue("--verbose=false");
-  }
-
-  @Test
-  public void shouldPassIncludedGroupsOptionToJavaTask() {
-    this.pitestTask.setIncludedGroups("foo");
-    this.pitestTask.execute(this.java);
-    verify(this.arg).setValue("--includedGroups=foo");
-  }
-
-  @Test
-  public void shouldPassExcludedGroupsOptionToJavaTask() {
-    this.pitestTask.setExcludedGroups("foo");
-    this.pitestTask.execute(this.java);
-    verify(this.arg).setValue("--excludedGroups=foo");
-  }
-
-  @Test
-  public void shouldPassIncludedTestMethodsOptionToJavaTask() {
-    this.pitestTask.setIncludedTestMethods("footest");
-    this.pitestTask.execute(this.java);
-    verify(this.arg).setValue("--includedTestMethods=footest");
-  }
-
-  @Test
-  public void shouldPassMutableCodePathsToJavaTask() {
-    this.pitestTask.setMutableCodePaths("foo");
-    this.pitestTask.execute(this.java);
-    verify(this.arg).setValue("--mutableCodePaths=foo");
-  }
-
-  @Test
-  public void shouldPassTestPluginToJavaTask() {
-    this.pitestTask.setTestPlugin("junit");
-    this.pitestTask.execute(this.java);
-    verify(this.arg).setValue("--testPlugin=junit");
-  }
-
-  @Test
-  public void shouldOnlyPassTheSpecifiedOptions() throws Exception {
-    this.pitestTask.setVerbose("true");
-    this.pitestTask.execute(this.java);
-
-    verify(this.arg).setValue("--verbose=true");
-    verify(this.arg).setValue("--targetClasses=com.*");
-    verify(this.arg).setValue("--reportDir=report/");
-    verify(this.arg).setValue("--sourceDirs=src/");
-    verify(this.arg).setValue("--includeLaunchClasspath=false");
-    verify(this.arg).setValue(startsWith("--classPath="));
-    verifyNoMoreInteractions(this.arg);
-  }
-
-  @Test
-  public void shouldFailtOnError() throws Exception {
-    this.pitestTask.execute(this.java);
-
-    verify(this.java).setFailonerror(true);
-  }
-
-  @Test
-  public void shouldForkWhenExecuted() throws Exception {
-    this.pitestTask.execute(this.java);
-
-    verify(this.java).setFork(true);
-  }
-
-  @Test
-  public void shouldExecute() throws Exception {
-    this.pitestTask.execute(this.java);
-
-    verify(this.java).execute();
-  }
-
-  @Test
-  public void shouldExecutePitMainClass() throws Exception {
-    this.pitestTask.execute(this.java);
-
-    verify(this.java).setClassname(
-        MutationCoverageReport.class.getCanonicalName());
-  }
-
-  @Test
-  public void shouldFailWhenNoClasspathSupplied() throws Exception {
-    this.exception.expect(BuildException.class);
-    this.exception.expectMessage("You must specify the classpath.");
-
-    this.pitestTask = new PitestTask();
-    this.pitestTask.execute(this.java);
-  }
-
-  @Test
-  public void shouldFailWhenNoTargetClassesSupplied() throws Exception {
-    this.exception.expect(BuildException.class);
-    this.exception.expectMessage("You must specify the targetClasses.");
-
-    this.pitestTask = new PitestTask();
-    this.pitestTask.setClasspath("bin/");
-    this.pitestTask.setPitClasspath("foo/");
-    this.pitestTask.setProject(this.project);
-
-    this.pitestTask.execute(this.java);
-  }
-
-  @Test
-  public void shouldFailWhenNoReportDirSupplied() throws Exception {
-    this.exception.expect(BuildException.class);
-    this.exception.expectMessage("You must specify the reportDir.");
-
-    this.pitestTask = new PitestTask();
-    this.pitestTask.setClasspath("bin/");
-    this.pitestTask.setPitClasspath("foo/");
-    this.pitestTask.setProject(this.project);
-    this.pitestTask.setTargetClasses("com.*");
-
-    this.pitestTask.execute(this.java);
-  }
-
-  @Test
-  public void shouldFailWhenNoSourceDirSupplied() throws Exception {
-    this.exception.expect(BuildException.class);
-    this.exception.expectMessage("You must specify the sourceDirs.");
-
-    this.pitestTask = new PitestTask();
-    this.pitestTask.setClasspath("bin/");
-    this.pitestTask.setPitClasspath("foo/");
-    this.pitestTask.setProject(this.project);
-    this.pitestTask.setTargetClasses("com.*");
-    this.pitestTask.setReportDir("report/");
-
-    this.pitestTask.execute(this.java);
-  }
-
-  @Test
-  public void shouldSetPitClasspathOnJavaTask() throws Exception {
-    final String classpath = "bin/" + File.pathSeparator + "lib/util.jar";
-    this.pitestTask.setPitClasspath(classpath);
-    this.pitestTask.execute(this.java);
-
-    verify(this.java).setClasspath(argThat(new PathMatcher(classpath)));
-  }
-
-  @Test
-  public void shouldPassAnalysisClassPathToPit() throws Exception {
-    this.pitestTask.setClasspath("Foo" + File.pathSeparator + "Bar");
-    this.pitestTask.execute(this.java);
-    verify(this.arg).setValue("--classPath=Foo,Bar");
-  }
-
-  @Test
-  public void shouldPassTimestampedDirectoryFlagToJavaTaskWhenValueIsTrue()
-      throws Exception {
-    this.pitestTask.setTimestampedReports("true");
-    this.pitestTask.execute(this.java);
-    verify(this.arg).setValue("--timestampedReports=true");
-  }
-
-  @Test
-  public void shouldPassTimestampedDirectoryFlagToJavaTaskWhenValueIsFalse()
-      throws Exception {
-    this.pitestTask.setTimestampedReports("false");
-    this.pitestTask.execute(this.java);
-    verify(this.arg).setValue("--timestampedReports=false");
-  }
-
-  @Test
-  public void shouldSetPitClasspathAntReferenceOnJavaTask() throws Exception {
-    final String classpath = "app.classpath";
-    final Object reference = "antReference";
-    when(this.project.getReference(classpath)).thenReturn(reference);
-
-    this.pitestTask.setPitClasspath(classpath);
-    this.pitestTask.execute(this.java);
-
-    verify(this.java).setClasspath(
-        argThat(new PathMatcher(reference.toString())));
-  }
-
-
-  @Test
-  public void shouldPassClasspathAntReferenceToPit() throws Exception {
-    final String classpath = "app.classpath";
-    final Object reference = "antReference";
-    when(this.project.getReference(classpath)).thenReturn(reference);
-
-    this.pitestTask.setClasspath(classpath);
-    this.pitestTask.execute(this.java);
-
-    verify(this.arg).setValue("--classPath=" + reference.toString());
-  }
-
-  @Test
-  public void shouldPassHistoryInputLocationToJavaTask() {
-    this.pitestTask.setHistoryInputLocation("foo");
-    this.pitestTask.execute(this.java);
-    verify(this.arg).setValue("--historyInputLocation=foo");
-  }
-
-  @Test
-  public void shouldPassHistoryOutputLocationToJavaTask() {
-    this.pitestTask.setHistoryOutputLocation("foo");
-    this.pitestTask.execute(this.java);
-    verify(this.arg).setValue("--historyOutputLocation=foo");
-  }
-
-  @Test
-  public void shouldIgnoreEmptyListOfExcludedClasses() {
-    this.pitestTask.setExcludedClasses("");
-    this.pitestTask.execute(this.java);
-    verify(this.arg, never()).setValue("--excludedClasses=");
-  }
-
-  @Test
-  public void shouldPassMutationThresholdToJavaTask() {
-    this.pitestTask.setMutationThreshold("42");
-    this.pitestTask.execute(this.java);
-    verify(this.arg).setValue("--mutationThreshold=42");
-  }
-
-  @Test
-  public void shouldPassMaxSurvivorsToJavaTask() {
-    this.pitestTask.setMaxSurviving("42");
-    this.pitestTask.execute(this.java);
-    verify(this.arg).setValue("--maxSurviving=42");
-  }
-
-  @Test
-  public void shouldPassCoverageThresholdToJavaTask() {
-    this.pitestTask.setCoverageThreshold("42");
-    this.pitestTask.execute(this.java);
-    verify(this.arg).setValue("--coverageThreshold=42");
-  }
-
-  @Test
-  public void shouldPassMutationEngineToJavaTask() {
-    this.pitestTask.setMutationEngine("foo");
-    this.pitestTask.execute(this.java);
-    verify(this.arg).setValue("--mutationEngine=foo");
-  }
-
-  @Test
-  public void shouldPassJVMToJavaTask() {
-    this.pitestTask.setJVM("foo");
-    this.pitestTask.execute(this.java);
-    verify(this.arg).setValue("--jvmPath=foo");
-  }
-
-  @Test
-  public void shouldPassClasspathJarFlagToJavaTask() {
-    this.pitestTask.setUseClasspathJar("true");
-    this.pitestTask.execute(this.java);
-    verify(this.arg).setValue("--useClasspathJar=true");
-  }
-  
-  private static class PathMatcher extends ArgumentMatcher<Path> {
-
-    private final String[] expectedPaths;
-
-    public PathMatcher(final String path) {
-      this.expectedPaths = path.split(File.pathSeparator);
-    }
-
-    @Override
-    public boolean matches(final Object argument) {
-      final Path argPath = (Path) argument;
-      final String[] paths = argPath.toString().split(File.pathSeparator);
-      final boolean matches = paths.length == this.expectedPaths.length;
-      if (matches) {
-        for (final String expectedPathElement : this.expectedPaths) {
-          if (isNotPresent(paths, expectedPathElement)) {
-            return false;
-          }
-        }
-      }
-      return matches;
-    }
-
-    private boolean isNotPresent(final String[] paths,
-        final String expectedPathElement) {
-      final String element = normalizePath(expectedPathElement);
-      for (final String pathElement : paths) {
-        if (pathElement.endsWith(element)) {
-          return false;
-        }
-      }
-      return true;
-    }
-
-    private String normalizePath(final String expectedPathElement) {
-      String element = expectedPathElement;
-      element = element.replace("/", File.separator);
-      element = element.replace("\\", File.separator);
-      if (element.endsWith(File.separator)) {
-        element = element.substring(0, element.length() - 1);
-      }
-      return element;
-    }
-  }
-}
->>>>>>> 8ad1abeb
+}