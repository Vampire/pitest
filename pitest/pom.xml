--- conflicted
+++ resolved
@@ -1,90 +1,5 @@
 <?xml version="1.0" encoding="UTF-8"?>
 <project xmlns="http://maven.apache.org/POM/4.0.0" xmlns:xsi="http://www.w3.org/2001/XMLSchema-instance" xsi:schemaLocation="http://maven.apache.org/POM/4.0.0 http://maven.apache.org/maven-v4_0_0.xsd">
-<<<<<<< HEAD
-    <modelVersion>4.0.0</modelVersion>
-    <groupId>org.pitest</groupId>
-    <artifactId>pitest</artifactId>
-    <packaging>jar</packaging>
-    <version>0.18</version>
-    <name>pitest</name>
-    <url>http://maven.apache.org</url>
-    <build>
-        <plugins>
-            <plugin>
-                <groupId>org.apache.maven.plugins</groupId>
-                <artifactId>maven-compiler-plugin</artifactId>
-                <version>2.0.2</version>
-                <configuration>
-                    <source>1.5</source>
-                    <target>1.5</target>
-                </configuration>
-            </plugin>
-            <plugin>
-                <groupId>org.apache.maven.plugins</groupId>
-                <artifactId>maven-jar-plugin</artifactId>
-                <version>2.3.1</version>
-                        <configuration>
-          <archive>
-            <index>true</index>
-            <manifest>
-              <addClasspath>true</addClasspath>
-            </manifest>
-            <manifestEntries>
-                    <Premain-Class>org.pitest.mutationtest.instrument.HotSwapAgent</Premain-Class>
-                    <Can-Redefine-Classes>true</Can-Redefine-Classes>
-                    <Can-Retransform-Classes>true</Can-Retransform-Classes>
-                    <Can-Set-Native-Method-Prefix>true</Can-Set-Native-Method-Prefix>
-            </manifestEntries>
-          </archive>
-        </configuration>
-                
-                <executions>
-                    <execution>
-                        <phase>process-classes</phase>
-                        <goals>
-                            <goal>jar</goal>
-                        </goals>
-                        <configuration>
-                            <classifier>agent</classifier>
-                            <archive>
-                                <manifestFile>src/main/resources/agent/MANIFEST.MF</manifestFile>
-                            </archive>
-                            <includes>
-                                <include>**/HotSwapAgent*</include>
-                            </includes>
-                        </configuration>
-                    </execution>
-                </executions>
-            </plugin>
-
-
-
-            <plugin>
-                 <groupId>org.apache.maven.plugins</groupId>
-                 <artifactId>maven-shade-plugin</artifactId>
-                 <version>1.4</version>
-                    <executions>
-          <execution>
-            <phase>package</phase>
-            <goals>
-              <goal>shade</goal>
-            </goals>
-            <configuration>
-              <shadedArtifactAttached>true</shadedArtifactAttached>
-              <shadedClassifierName>withdeps</shadedClassifierName>       
-              <artifactSet>
-                <includes>
-                  <include>com.thoughtworks.xstream:*</include>
-                  <include>asm:*</include>
-                  <include>xpp3:*</include>
-                  <include>org.antlr:*</include>
-                  <include>antlr:*</include>
-                  <include>net.sf.jopt-simple:*</include>
-                  
-                  
-                </includes>
-              </artifactSet>
-=======
 	<modelVersion>4.0.0</modelVersion>
 	<parent>
 		<artifactId>pitest-parent</artifactId>
@@ -175,164 +90,9 @@
 								</includes>
 							</artifactSet>
 
->>>>>>> 5db899b6
               <transformers>
                 <transformer implementation="org.apache.maven.plugins.shade.resource.ServicesResourceTransformer" />
               </transformers>
-<<<<<<< HEAD
-        
-            
-              <relocations>
-                <relocation>
-                  <pattern>org.xmlpull</pattern>
-                  <shadedPattern>org.pitest.xmlpull</shadedPattern>
-                </relocation>
-                <relocation>
-                  <pattern>org.objectweb.asm</pattern>
-                  <shadedPattern>org.pitest.asm</shadedPattern>
-                </relocation>
-                <relocation>
-                  <pattern>com.thoughtworks.xstream</pattern>
-                  <shadedPattern>org.pitest.xstream</shadedPattern>
-                </relocation> 
-                <relocation>
-                  <pattern>org.antlr</pattern>
-                  <shadedPattern>org.pitest.antlr</shadedPattern>
-                </relocation> 
-                <relocation>
-                  <pattern>antlr</pattern>
-                  <shadedPattern>org.pitest.antlr.common</shadedPattern>
-                </relocation>  
-                <relocation>
-                  <pattern>joptsimple</pattern>
-                  <shadedPattern>org.pitest.joptsimple</shadedPattern>
-                </relocation>   
-              </relocations>
-            </configuration>
-          </execution>
-        </executions>
-            
-            </plugin>
-            <plugin>
-                <groupId>org.apache.maven.plugins</groupId>
-                <artifactId>maven-source-plugin</artifactId>
-                <executions>
-                    <execution>
-                        <id>attach-sources</id>
-                        <goals>
-                            <goal>jar</goal>
-                        </goals>
-                    </execution>
-                </executions>
-            </plugin>
-
-
-        </plugins>
-          
-    <resources>
-      <resource>
-        <directory>src/main/resources</directory>
-      </resource>
-    </resources>
-  
-        
-    </build>
-    <repositories>
-        <repository>
-            <id>jboss</id>
-            <url>http://repository.jboss.com/maven2/</url>
-        </repository>
-
-        <repository>
-            <id>equalsverifier-repository</id>
-            <url>http://equalsverifier.googlecode.com/svn/maven/</url>
-        </repository>
-        
-    <repository>
-    <id>javaparser</id>
-    <name>JavaParser Repository</name>
-    <url>http://javaparser.googlecode.com/svn/maven2</url>
-    <snapshots>
-        <enabled>false</enabled>
-    </snapshots>
-</repository>
-    
-    </repositories>
-
-    <dependencies>
-
-        <dependency>
-            <groupId>net.sf.jopt-simple</groupId>
-            <artifactId>jopt-simple</artifactId>
-            <version>3.2</version>
-        </dependency>
-        <dependency>
-            <groupId>org.antlr</groupId>
-            <artifactId>stringtemplate</artifactId>
-            <version>3.2.1</version>
-        </dependency>
-        <dependency>
-            <groupId>junit</groupId>
-            <artifactId>junit</artifactId>
-            <version>4.8.1</version>
-        </dependency>
-        <dependency>
-            <groupId>org.mockito</groupId>
-            <artifactId>mockito-all</artifactId>
-            <version>1.8.5</version>
-            <scope>test</scope>
-        </dependency>
-        <dependency>
-            <groupId>asm</groupId>
-            <artifactId>asm</artifactId>
-            <version>3.3</version>
-        </dependency>
-        <dependency>
-            <groupId>asm</groupId>
-            <artifactId>asm-commons</artifactId>
-            <version>3.3</version>
-        </dependency>
-        <dependency>
-            <groupId>asm</groupId>
-            <artifactId>asm-util</artifactId>
-            <version>3.3</version>
-            <scope>test</scope>
-        </dependency>
-        <dependency>
-            <groupId>asm</groupId>
-            <artifactId>asm-analysis</artifactId>
-            <version>3.3</version>
-            <scope>test</scope>
-        </dependency>
-        <dependency>
-            <groupId>commons-lang</groupId>
-            <artifactId>commons-lang</artifactId>
-            <version>2.5</version>
-             <scope>test</scope>
-        </dependency>
-        <dependency>
-            <groupId>com.hazelcast</groupId>
-            <artifactId>hazelcast</artifactId>
-            <version>1.9.2</version>
-        </dependency>
-        <dependency>
-            <groupId>nl.jqno.equalsverifier</groupId>
-            <artifactId>equalsverifier</artifactId>
-            <version>0.6.3</version>
-            <scope>test</scope>
-        </dependency>
-        <dependency>
-            <groupId>xstream</groupId>
-            <artifactId>xstream</artifactId>
-            <version>1.2</version>
-        </dependency>
-        <dependency>
-            <groupId>jmock</groupId>
-            <artifactId>jmock</artifactId>
-            <version>1.2.0</version>
-        </dependency>       
-    </dependencies>
-=======
 
 							<relocations>
 								<relocation>
@@ -492,6 +252,5 @@
 			<scope>test</scope>
 		</dependency>
 	</dependencies>
->>>>>>> 5db899b6
 
 </project>