package org.pitest.util;

import static org.assertj.core.api.Assertions.assertThat;

import java.io.File;
import java.io.IOException;

import org.junit.Test;

public class ManifestUtilsTest {

  @Test
  public void shouldParseTheManifestsItCreates() throws IOException {
<<<<<<< HEAD
    File actual = ManifestUtils.createClasspathJarFile("/some/path/foo.jar" + File.pathSeparator +"/some/path/");
=======
    File actual = ManifestUtils.createClasspathJarFile("some/path/foo.jar" + File.pathSeparator + "some/path/");
>>>>>>> ecac98b4
    assertThat(ManifestUtils.readClasspathManifest(actual))
    .containsExactly(
            new File("some/path/foo.jar").getAbsoluteFile(),
            new File("some/path/").getAbsoluteFile());
  }

}<|MERGE_RESOLUTION|>--- conflicted
+++ resolved
@@ -11,11 +11,7 @@
 
   @Test
   public void shouldParseTheManifestsItCreates() throws IOException {
-<<<<<<< HEAD
-    File actual = ManifestUtils.createClasspathJarFile("/some/path/foo.jar" + File.pathSeparator +"/some/path/");
-=======
     File actual = ManifestUtils.createClasspathJarFile("some/path/foo.jar" + File.pathSeparator + "some/path/");
->>>>>>> ecac98b4
     assertThat(ManifestUtils.readClasspathManifest(actual))
     .containsExactly(
             new File("some/path/foo.jar").getAbsoluteFile(),
