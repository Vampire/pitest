/*
 * Copyright 2010 Henry Coles
 * 
 * Licensed under the Apache License, Version 2.0 (the "License");
 * you may not use this file except in compliance with the License.
 * You may obtain a copy of the License at
 * 
 * http://www.apache.org/licenses/LICENSE-2.0
 * 
 * Unless required by applicable law or agreed to in writing,
 * software distributed under the License is distributed on an "AS IS" BASIS,
 * WITHOUT WARRANTIES OR CONDITIONS OF ANY KIND, either express or implied.
 * See the License for the specific language governing permissions and limitations under the License.
 */
package org.pitest.mutationtest.instrument;

import java.util.Collection;
import java.util.HashSet;
import java.util.Set;

import org.pitest.MetaData;
import org.pitest.coverage.domain.TestInfo;
import org.pitest.functional.F;
import org.pitest.functional.FCollection;
import org.pitest.functional.Option;
import org.pitest.mutationtest.MutationConfig;
import org.pitest.mutationtest.MutationResultList;
import org.pitest.mutationtest.results.MutationResult;

public class MutationMetaData implements MetaData {

  private final MutationConfig             config;
  private final Collection<MutationResult> mutations;

<<<<<<< HEAD
  protected MutationMetaData(final MutationConfig config,
      final Collection<ClassInfo> mutatedClasses,
      final Option<Statistics> stats, final Collection<MutationResult> mutations) {
=======
  public MutationMetaData(final MutationConfig config,
      final Collection<MutationResult> mutations) {
>>>>>>> 5db899b6
    this.mutations = mutations;
    this.config = config;
  }

  public int getNumberOfMutations() {
    return this.mutations.size();
  }

  public Collection<String> getSourceFiles() {

    final Set<String> uniqueFilenames = new HashSet<String>();
    FCollection.mapTo(this.mutations, mutationResultToFileName(),
        uniqueFilenames);
    return uniqueFilenames;

  }

  private F<MutationResult, String> mutationResultToFileName() {

    return new F<MutationResult, String>() {

      public String apply(final MutationResult a) {
        return a.getDetails().getFilename();
      }

    };
  }

  public int getNumberOfDetetectedMutations() {
    int count = 0;
    for (final MutationResult each : this.mutations) {
      if (each.getStatus().isDetected()) {
        count++;
      }
    }
    return count;
  }

  public int getPercentageMutationCoverage() {
    if (getNumberOfMutations() != 0) {
      return Math.round(100f / getNumberOfMutations()
          * getNumberOfDetetectedMutations());
    } else {
      return 100;
    }
  }

  public Collection<MutationResult> getMutations() {
    return this.mutations;
  }

  public Collection<String> getMutatedClass() {
    final Set<String> classes = new HashSet<String>(1);
    FCollection.mapTo(this.mutations, mutationsToClass(), classes);
    return classes;
  }

  private F<MutationResult, String> mutationsToClass() {
    return new F<MutationResult, String>() {
      public String apply(final MutationResult a) {
        return a.getDetails().getClazz();
      }
    };
  }

  public MutationConfig getConfig() {
    return this.config;
  }

  public MutationResultList getResultsForSourceFile(final String sourceFile) {
    return new MutationResultList(FCollection.filter(this.mutations,
        mutationIsForFile(sourceFile)));
  }

  private F<MutationResult, Boolean> mutationIsForFile(final String sourceFile) {
    // TODO Auto-generated method stub
    return new F<MutationResult, Boolean>() {

      public Boolean apply(final MutationResult a) {
        return a.getDetails().getFilename().equals(sourceFile);
      }

    };
  }

  public Collection<String> getClassesForSourceFile(final String sourceFileName) {
    final Set<String> classes = new HashSet<String>();
    final F<MutationResult, Iterable<String>> f = new F<MutationResult, Iterable<String>>() {
      public Iterable<String> apply(final MutationResult a) {
        if (a.getDetails().getFilename().equals(sourceFileName)) {
          return Option.some(a.getDetails().getClazz());
        } else {
          return Option.none();
        }

      }

    };
    FCollection.flatMapTo(this.mutations, f, classes);
    return classes;
  }

  public Collection<String> getTestClasses() {
    final Set<String> uniqueTestClasses = new HashSet<String>();
    FCollection.flatMapTo(getTargettedTests(), TestInfo.toDefiningClassNames(),
        uniqueTestClasses);
    return uniqueTestClasses;
  }

  public Collection<TestInfo> getTargettedTests() {
    final Set<TestInfo> uniqueTests = new HashSet<TestInfo>();
    FCollection.flatMapTo(this.mutations, mutationToTargettedTests(),
        uniqueTests);
    return uniqueTests;
  }

  private F<MutationResult, Iterable<TestInfo>> mutationToTargettedTests() {
    return new F<MutationResult, Iterable<TestInfo>>() {

      public Iterable<TestInfo> apply(final MutationResult a) {
        return a.getDetails().getTestsInOrder();
      }

    };
  }

}<|MERGE_RESOLUTION|>--- conflicted
+++ resolved
@@ -32,14 +32,8 @@
   private final MutationConfig             config;
   private final Collection<MutationResult> mutations;
 
-<<<<<<< HEAD
-  protected MutationMetaData(final MutationConfig config,
-      final Collection<ClassInfo> mutatedClasses,
-      final Option<Statistics> stats, final Collection<MutationResult> mutations) {
-=======
   public MutationMetaData(final MutationConfig config,
       final Collection<MutationResult> mutations) {
->>>>>>> 5db899b6
     this.mutations = mutations;
     this.config = config;
   }
