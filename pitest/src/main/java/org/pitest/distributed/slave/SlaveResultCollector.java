--- conflicted
+++ resolved
@@ -24,13 +24,6 @@
 import com.hazelcast.core.ITopic;
 
 class SlaveResultCollector implements ResultCollector {
-<<<<<<< HEAD
-
-  private final static Logger         LOGGER = Logger
-                                                 .getLogger(SlaveResultCollector.class
-                                                     .getName());
-=======
->>>>>>> 5db899b6
 
   private final static Logger         LOG = Log.getLogger();
   private final RunDetails            run;
@@ -59,11 +52,7 @@
   }
 
   private void notifyEnd(final TestResult testResult) {
-<<<<<<< HEAD
-    LOGGER.info("Test complete " + testResult);
-=======
     LOG.info("Test complete " + testResult);
->>>>>>> 5db899b6
     this.publish(testResult);
   }
 
