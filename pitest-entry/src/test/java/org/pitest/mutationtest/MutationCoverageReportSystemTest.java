--- conflicted
+++ resolved
@@ -64,10 +64,7 @@
   @Before
   public void excludeTests() {
     this.data.setExcludedClasses(predicateFor("*Test"));
-<<<<<<< HEAD
-=======
     this.data.setTestPlugin("junit");
->>>>>>> 2249cb0d
   }
 
   @Test
